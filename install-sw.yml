# Copyright 2020 Google LLC
#
# Licensed under the Apache License, Version 2.0 (the "License");
# you may not use this file except in compliance with the License.
# You may obtain a copy of the License at
#
#      http://www.apache.org/licenses/LICENSE-2.0
#
# Unless required by applicable law or agreed to in writing, software
# distributed under the License is distributed on an "AS IS" BASIS,
# WITHOUT WARRANTIES OR CONDITIONS OF ANY KIND, either express or implied.
# See the License for the specific language governing permissions and
# limitations under the License.

---
- name: Populate variables
  hosts: dbasm
  tasks:
    - include_role:
        name: common
        tasks_from: populate-vars.yml
  tags: populate-vars
- hosts: dbasm
  remote_user: "{{ grid_user }}"
  become: true
  become_user: root
  pre_tasks:
    - name: Verify that Ansible on control node meets the version requirements
      assert:
        that: "ansible_version.full is version_compare('2.8', '>=')"
        fail_msg: "You must update Ansible to at least 2.8 to use these playbooks"
        success_msg: "Ansible version is {{ ansible_version.full }}, continuing"
  roles:
    - role: gi-setup
      when:
        - install_gi|bool
        - cluster_type in ("NONE", "DG")
  tags: gi-setup

- hosts: dbasm
  remote_user: "{{ oracle_user }}"
  become: true
  become_user: root
  pre_tasks:
    - name: Verify that Ansible on control node meets the version requirements
      assert:
        that: "ansible_version.full is version_compare('2.8', '>=')"
        fail_msg: "You must update Ansible to at least 2.8 to use these playbooks"
        success_msg: "Ansible version is {{ ansible_version.full }}, continuing"
  roles:
    - role: rdbms-setup
      when:
        - install_rdbms|bool
        - cluster_type in ("NONE", "DG")
  tags: rdbms-setup

- hosts: dbasm
  tasks:
    - name: rac-gi-install | defaults from common
      include_vars:
        dir: roles/common/defaults
    - name: rac-gi-install | open firewall
      include_role:
        name: rac-lsnr-firewall
      when:
        - cluster_type == "RAC"
  tags: lsnr-firewall

- hosts: dbasm
  serial: 1
  tasks:
    - name: rac-gi-install | defaults from common
      include_vars:
        dir: roles/common/defaults
    - name: rac-gi-install | setup ssh keys
      include_role:
        name: ssh-setup
      vars:
        ssh_user: "{{ grid_user }}"
        user_group: "{{ oracle_group }}"
        ssh_nodes: "{{ groups['dbasm'] }}"
      when:
        - cluster_type == "RAC"
  tags: rac-gi,ssh-keys

- hosts: dbasm[0]
  remote_user: "{{ grid_user }}"
  become: true
  become_user: root
  tasks:
    - name: rac-gi-install | defaults from common
      include_vars:
        dir: roles/common/defaults
    - name: rac-gi-install | GI installation
      include_role:
        name: rac-gi-setup
        # if 11.2 or 12.1 then rac-gi-install-<oracle_ver>.yml otherwise rac-gi-install.yml
        tasks_from: rac-gi-install{% if oracle_ver_base in ('11.2', '12.1') %}-{{ oracle_ver }}{% endif %}.yml
        # tasks_from: rac-gi-install.yml
        public: true
      loop:
        - "{{ gi_software | default([]) | json_query('[?version==`' + oracle_ver + '`].files[*]') | join() }}"
      loop_control:
        loop_var: osw_files
      when:
        - cluster_type == "RAC"
  tags: rac-gi

- hosts: dbasm
  serial: 1
  tasks:
    - name: rac-db-install | defaults from common
      include_vars:
        dir: roles/common/defaults
    - name: rac-db-install | setup ssh keys
      include_role:
        name: ssh-setup
      vars:
        ssh_user: "{{ oracle_user }}"
        user_group: "{{ oracle_group }}"
        ssh_nodes: "{{ groups['dbasm'] }}"
      when:
        - cluster_type == "RAC"
  tags: rac-db,ssh-keys

- hosts: dbasm[0]
  remote_user: "{{ oracle_user }}"
  become: true
  become_user: root
  tasks:
    - name: rac-db-install | defaults from common
      include_vars:
        dir: roles/common/defaults
    - name: rac-db-install | RDBMS installation
      include_role:
        name: rac-db-setup
        # if 11.2 or 12.1 then rac-db-install-<oracle_ver>.yml otherwise rac-db-install.yml
<<<<<<< HEAD
        tasks_from: rac-db-install{% if oracle_ver_base in ('11.2', '12.1') %}-11.2-12.1{% endif %}.yml
        public: yes
=======
        tasks_from: rac-db-install{% if oracle_ver_base in ('11.2','12.1') %}-11.2-12.1{% endif %}.yml
        public: true
>>>>>>> 63dde79e
      loop:
        - "{{ rdbms_software | json_query('[?version==`' + oracle_ver + '`].files[*]') | join() }}"
      loop_control:
        loop_var: osw_files
      when:
        - cluster_type == "RAC"
  tags: rac-db

- hosts: dbasm
  tasks:
    - include_role:
        name: patch-vulns
        tasks_from: main
  tags: patch-vulns<|MERGE_RESOLUTION|>--- conflicted
+++ resolved
@@ -135,13 +135,8 @@
       include_role:
         name: rac-db-setup
         # if 11.2 or 12.1 then rac-db-install-<oracle_ver>.yml otherwise rac-db-install.yml
-<<<<<<< HEAD
         tasks_from: rac-db-install{% if oracle_ver_base in ('11.2', '12.1') %}-11.2-12.1{% endif %}.yml
-        public: yes
-=======
-        tasks_from: rac-db-install{% if oracle_ver_base in ('11.2','12.1') %}-11.2-12.1{% endif %}.yml
         public: true
->>>>>>> 63dde79e
       loop:
         - "{{ rdbms_software | json_query('[?version==`' + oracle_ver + '`].files[*]') | join() }}"
       loop_control:
