--- conflicted
+++ resolved
@@ -37,13 +37,6 @@
         readiness_checks: "{{ control_node_checks + managed_host_checks }}"
         become_user_check: root
       tags: readiness_checks
-<<<<<<< HEAD
-    - name: Determine specific release
-      include_role:
-        name: common
-        tasks_from: populate-vars.yml
-=======
->>>>>>> 24223f45
 
 - name: Create private public key pair locally
   hosts: localhost
