--- conflicted
+++ resolved
@@ -105,19 +105,10 @@
 # section for DR
 
 # db_unique_name identifies uniqueness of a database in Data Guard configuration.
-<<<<<<< HEAD
-# By default in the script it set to "_s" so it might be helpful to overwrite the variable
-# and set it to the suffix which identifies location of the standby database
-# (like "_sydney" for example)
-# The same suffix will be "attached" to the db name in DG configuration as well.
+# For the standby database, this is represented by the Ansible "standby_name"
+# variable. This variable can be customized as desired. For example, using the
+# suffix "_s" or something location specific (i.e. "_sydney").
 standby_name: "{{ db_name }}_s"
-=======
-# For the standby database, this is represented by the Ansible "standby_name"
-# variable. This variable can be customized as desired.  For example, using the
-# suffix "_s" or something location specific (i.e. "_sydney").
-standby_suffix: _s
-standby_name: "{{ db_name }}{{ standby_suffix }}"
->>>>>>> ad9b2685
 
 # section size to use during RMAN duplicate
 section_size: 32G
