# Copyright 2020 Google LLC
#
# Licensed under the Apache License, Version 2.0 (the "License");
# you may not use this file except in compliance with the License.
# You may obtain a copy of the License at
#
#      http://www.apache.org/licenses/LICENSE-2.0
#
# Unless required by applicable law or agreed to in writing, software
# distributed under the License is distributed on an "AS IS" BASIS,
# WITHOUT WARRANTIES OR CONDITIONS OF ANY KIND, either express or implied.
# See the License for the specific language governing permissions and
# limitations under the License.

---
- name: Validate OS family and version
  assert:
    that:
      - "ansible_os_family == os_family_supported"
      - "ansible_distribution_version is version_compare(os_min_supported_version, '>=')"
  tags: oscheck

- name: Validate architecture
  assert:
    that: "ansible_userspace_architecture == 'x86_64'"
  tags: oscheck

- name: Ensure yum is not running, send Ctrl-C if it is
  shell: pidof -x /usr/bin/yum /bin/yum | xargs -t -r -n 1 kill -INT
  when: install_os_packages
  tags: os_packages

- name: Remove ntpd package
  package:
    name: ntp
    state: absent
    lock_timeout: "{{ pkg_mgr_lock_timeout }}"
  tags: ntp

- name: Remove ntp conf
  file:
    path: /etc/ntp.conf
    state: absent
  tags: ntp

- name: Gather installed packages
  ansible.builtin.package_facts:
  tags: os_packages

- name: Disable avahi daemon
  systemd:
    name: "{{ item }}"
    enabled: false
    state: stopped
<<<<<<< HEAD
  when:
    - cluster_name is defined
    - "'avahi' in ansible_facts.packages"
  ignore_errors: yes
=======
  when: cluster_name is defined
  ignore_errors: true
>>>>>>> b61a3675
  with_items:
    - avahi-daemon.socket
    - avahi-daemon.service
  tags: cvu

- name: Install required base OS packages
  package:
    name: "{{ required_packages }}"
    state: present
    lock_timeout: "{{ pkg_mgr_lock_timeout }}"
  when: install_os_packages
  tags: os_packages

- name: Add ntp preferred server
  blockinfile:
    path: /etc/chrony.conf
    marker: "# {mark} ANSIBLE MANAGED BLOCK"
    insertafter: "^server "
    block: "server {{ ntp_preferred }} prefer iburst"
    state: "{{ (ntp_preferred != \"\") | ternary('present', 'absent') }}"
  notify: restart chronyd
  tags: ntp

- name: Make sure chronyd is running
  service:
    name: chronyd
    state: started
    enabled: true
  tags: ntp

- name: Generate /etc/hosts
  blockinfile:
    path: /etc/hosts
    marker: "# {mark} ANSIBLE MANAGED BLOCK"
    block: |
      {% for host in groups['all'] %}
      {% if cluster_domain is defined %}
      {{ hostvars[host]['ansible_ssh_host'] }}    {{ host }}.{{ cluster_domain }}  {{ host }}
      {% else %}
      {{ hostvars[host]['ansible_ssh_host'] }}    {{ host }}
      {% endif %}
      {% endfor %}
      {% for host in groups['all'] %}
      {% if hostvars[host]['vip_ip'] is defined %}
      {% if cluster_domain is defined %}
      {{ hostvars[host]['vip_ip'] }}    {{ hostvars[host]['vip_name'] }}.{{ cluster_domain }}  {{ vip_name }}
      {% else %}
      {{ hostvars[host]['vip_ip'] }}    {{ hostvars[host]['vip_name'] }}
      {% endif %}
      {% endif %}
      {% endfor %}
      {% for host in groups['all'] %}
      {% if loop.first %}
      {% if scan_name is defined %}
      {% for h in hostvars[host] %}
      {% if 'scan_ip' in h %}
      {% if cluster_domain is defined %}
      {{ hostvars[host][h] }}    {{ scan_name }}.{{ cluster_domain }}  {{ scan_name }}
      {% else %}
      {{ hostvars[host][h] }}    {{ scan_name }}
      {% endif %}
      {% endif %}
      {% endfor %}
      {% endif %}
      {% endif %}
      {% endfor %}
  when: cluster_type == "RAC"
  tags: etchosts

# cleanup /etc/hosts to solve a listener related issue, ora listener binds to hostname's IP.
- name: Remove all 127.0.0.1 lines from /etc/hosts
  lineinfile:
    path: /etc/hosts
    regexp: '^127\.0\.0\.1'
    state: absent
  tags: etchosts

- name: Add fqdn to /etc/hosts if needed
  lineinfile:
    path: /etc/hosts
    regexp: ".*{{ ansible_fqdn }}$"
    line: "{{ ansible_ssh_host }} {{ ansible_hostname }} {{ ansible_fqdn }}"
    state: present
  when: cluster_type in ("NONE", "DG")
  tags: etchosts,fqdn

- name: Add localhost to /etc/hosts if needed
  lineinfile:
    path: /etc/hosts
    regexp: '^127\.0\.0\.1'
    line: "127.0.0.1 localhost localhost.localdomain"
    state: present
  tags: etchosts

- name: prep host | create swap
  include_tasks: swap.yml
  when:
    - swap_blk_device is defined
    - swap_blk_device|length > 0<|MERGE_RESOLUTION|>--- conflicted
+++ resolved
@@ -52,15 +52,10 @@
     name: "{{ item }}"
     enabled: false
     state: stopped
-<<<<<<< HEAD
   when:
     - cluster_name is defined
     - "'avahi' in ansible_facts.packages"
   ignore_errors: yes
-=======
-  when: cluster_name is defined
-  ignore_errors: true
->>>>>>> b61a3675
   with_items:
     - avahi-daemon.socket
     - avahi-daemon.service
