# Copyright 2020 Google LLC
#
# Licensed under the Apache License, Version 2.0 (the "License");
# you may not use this file except in compliance with the License.
# You may obtain a copy of the License at
#
#      http://www.apache.org/licenses/LICENSE-2.0
#
# Unless required by applicable law or agreed to in writing, software
# distributed under the License is distributed on an "AS IS" BASIS,
# WITHOUT WARRANTIES OR CONDITIONS OF ANY KIND, either express or implied.
# See the License for the specific language governing permissions and
# limitations under the License.

---
rdbms_software:
<<<<<<< HEAD
  - name: 21c_base
    version: 21.3.0.0.0
    edition:
      - EE
      - SE2
    files:
      - "V1011496-01.zip"
    sha256sum:
      - "c05d5c32a72b9bf84ab6babb49aee99cbb403930406aabe3cf2f94f1d35e0916"
    md5sum:
      - "iskVqACADd8Wo4JQbTlT2w=="
=======
  - name: 23aiFREE_23_6
    version: 23.6.0.24.10
    edition: FREE
    files:
      - "oracle-database-preinstall-23ai-1.0-2.el8.x86_64.rpm"
      - "oracle-database-free-23ai-1.0-1.el8.x86_64.rpm"
    sha256sum:
      - "4578e6d1cf566e04541e0216b07a0372725726a7c339423ee560255cb918138b"
      - "03ae958784e9443c0380e4d387cb0522016c72d029ab85cf55ee124489833e0e"
  - name: 23aiFREE_23_5
    version: 23.5.0.24.07
    edition: FREE
    files:
      - "oracle-database-preinstall-23ai-1.0-2.el8.x86_64.rpm"
      - "oracle-database-free-23ai-1.0-1.el8.x86_64.version_23_5.rpm"
    sha256sum:
      - "4578e6d1cf566e04541e0216b07a0372725726a7c339423ee560255cb918138b"
      - "80c1ceae3b158cffe71fa4cfa8e4f540161659f79f777bcf48935f79031c054c"
  - name: 23aiFREE_23_4
    version: 23.4.0.24.05
    edition: FREE
    files:
      - "oracle-database-preinstall-23ai-1.0-2.el8.x86_64.rpm"
      - "oracle-database-free-23ai-1.0-1.el8.x86_64.version_23_4.rpm"
    sha256sum:
      - "4578e6d1cf566e04541e0216b07a0372725726a7c339423ee560255cb918138b"
      - "e6cccec7f101325c233f374c2aa86f77d62123edd3125450d79404c3eec30b65"
  - name: 23cFREE_23_3
    version: 23.3.0.23.09
    edition: FREE
    files:
      - "oracle-database-preinstall-23c-1.0-1.el8.x86_64.rpm"
      - "oracle-database-free-23c-1.0-1.el8.x86_64.version_23_3.rpm"
    sha256sum:
      - "f41059c22a610a2180cc6286179a7da148bfe14b0d88211f006c9998ce03ba0e"
      - "1319bcd7cb706cb727501cbd98abf3f3980a4fdabeb613a1abffc756925c7374"
  - name: 23cFREE_23_2
    version: 23.2.0.0.0
    edition: FREE
    files:
      - "oracle-database-preinstall-23c-1.0-1.el8.x86_64.rpm"
      - "oracle-database-free-23c-1.0-1.el8.x86_64.version_23_2.rpm"
    sha256sum:
      - "f41059c22a610a2180cc6286179a7da148bfe14b0d88211f006c9998ce03ba0e"
      - "63b6c0ec9464682cfd9814e7e2a5d533139e5c6aeb9d3e7997a5f976d6677ca6"
>>>>>>> c08e6591
  - name: 19c_base
    version: 19.3.0.0.0
    edition:
      - EE
      - SE2
    files:
      - "V982063-01.zip"
    sha256sum:
      - "BA8329C757133DA313ED3B6D7F86C5AC42CD9970A28BF2E6233F3235233AA8D8"
  - name: 18c_base
    version: 18.0.0.0.0
    edition:
      - EE
      - SE2
    files:
      - "V978967-01.zip"
    sha256sum:
      - "C96A4FD768787AF98272008833FE10B172691CF84E42816B138C12D4DE63AB96"
  - name: 12201_base
    version: 12.2.0.1.0
    edition:
      - EE
      - SE2
    files:
      - "V839960-01.zip"
    sha256sum:
      - "96ED97D21F15C1AC0CCE3749DA6C3DAC7059BB60672D76B008103FC754D22DDE"
  - name: 12102_base
    version: 12.1.0.2.0
    edition: EE
    files:
      - "V46095-01_1of2.zip"
      - "V46095-01_2of2.zip"
    sha256sum:
      - "31FDC2AF41687B4E547A3A18F796424D8C1AF36406D2160F65B0AF6A9CD47355"
      - "03DA14F5E875304B28F0F3BB02AF0EC33227885B99C9865DF70749D1E220ACCD"
  - name: 12102_base
    version: 12.1.0.2.0
    edition: SE2
    files:
      - "V77388-01_1of2.zip"
      - "V77388-01_2of2.zip"
    sha256sum:
      - "73873369753230F5A0921F95ACEADB591388CB06ED72A7F3AEA7BCBCEA2403BC"
      - "2492E1BE1E3E3531DA83D0843C09C08E435AC8CEFD9A00C0DF56BE4F15CEEBF3"
  - name: 11204_base
    version: 11.2.0.4.0
    edition:
      - EE
      - SE
    files:
      - "p13390677_112040_Linux-x86-64_1of7.zip"
      - "p13390677_112040_Linux-x86-64_2of7.zip"
    sha256sum:
      - "0B399A6593804C04B4BD65F61E73575341A49F8A273ACABA0DCDA2DFEC4979E0"
      - "73E04957EE0BF6F3B3E6CFCF659BDF647800FE52A377FB8521BA7E3105CCC8DD"<|MERGE_RESOLUTION|>--- conflicted
+++ resolved
@@ -14,19 +14,6 @@
 
 ---
 rdbms_software:
-<<<<<<< HEAD
-  - name: 21c_base
-    version: 21.3.0.0.0
-    edition:
-      - EE
-      - SE2
-    files:
-      - "V1011496-01.zip"
-    sha256sum:
-      - "c05d5c32a72b9bf84ab6babb49aee99cbb403930406aabe3cf2f94f1d35e0916"
-    md5sum:
-      - "iskVqACADd8Wo4JQbTlT2w=="
-=======
   - name: 23aiFREE_23_6
     version: 23.6.0.24.10
     edition: FREE
@@ -72,7 +59,17 @@
     sha256sum:
       - "f41059c22a610a2180cc6286179a7da148bfe14b0d88211f006c9998ce03ba0e"
       - "63b6c0ec9464682cfd9814e7e2a5d533139e5c6aeb9d3e7997a5f976d6677ca6"
->>>>>>> c08e6591
+  - name: 21c_base
+    version: 21.3.0.0.0
+    edition:
+      - EE
+      - SE2
+    files:
+      - "V1011496-01.zip"
+    sha256sum:
+      - "c05d5c32a72b9bf84ab6babb49aee99cbb403930406aabe3cf2f94f1d35e0916"
+    md5sum:
+      - "iskVqACADd8Wo4JQbTlT2w=="
   - name: 19c_base
     version: 19.3.0.0.0
     edition:
