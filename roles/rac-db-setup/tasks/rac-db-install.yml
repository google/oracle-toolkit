--- conflicted
+++ resolved
@@ -96,8 +96,6 @@
     dest: "{{ install_unzip_path }}/db_install.rsp"
   tags: rac-db,rac-db-response
 
-<<<<<<< HEAD
-=======
 - name: rac-db-install | Update DB OPatch
   unarchive:
     src: "{{ swlib_path }}/{{ item.patchfile }}"
@@ -125,7 +123,6 @@
     - ansible_distribution_major_version >= '8'
     - oracle_ver_base == '19.3'
 
->>>>>>> 66a5d680
 - name: rac-db-install | Set installer command
   set_fact:
     installer_command: "{{ runinstaller_loc }}/runInstaller -silent -waitforcompletion -responseFile {{ install_unzip_path }}/db_install.rsp {{ rel_patch | default('') }} {{ prereq_option }}"
