--- conflicted
+++ resolved
@@ -48,15 +48,9 @@
 - name: Allow local networks for RAC
   firewalld:
     zone: public
-<<<<<<< HEAD
     rich_rule: rule family=ipv4 source address="{{ item.value.ipv4.network }}/{{ item.value.ipv4.netmask }}" accept
-    permanent: yes
-    immediate: yes
-=======
-    rich_rule: rule family=ipv4 source address="{{ item.value.ipv4.network }}/{{ item.value.ipv4.netmask}}" accept
     permanent: true
     immediate: true
->>>>>>> 63dde79e
     state: enabled
   become: true
   register: firewall_op_localnw
