# Copyright 2020 Google LLC
#
# Licensed under the Apache License, Version 2.0 (the "License");
# you may not use this file except in compliance with the License.
# You may obtain a copy of the License at
#
#      http://www.apache.org/licenses/LICENSE-2.0
#
# Unless required by applicable law or agreed to in writing, software
# distributed under the License is distributed on an "AS IS" BASIS,
# WITHOUT WARRANTIES OR CONDITIONS OF ANY KIND, either express or implied.
# See the License for the specific language governing permissions and
# limitations under the License.
---
- name: Active-copy | Check pmon process
  shell: "set -o pipefail; ps -ef | ( grep pmon || true ) | ( grep -i {{ oracle_sid }}$ || true ) | ( grep -v grep || true ) | wc -l"
  changed_when: false
  register: pmon_proc
  tags: active-duplicate

- name: Active-copy | Add oratab entry
  lineinfile:
    path: /etc/oratab
    regexp: '^{{ oracle_sid }}\:'
    line: '{{ oracle_sid }}:{{ oracle_home }}:N'
    owner: "{{ oracle_user }}"
    group: "{{ oracle_group }}"
  become: yes
  tags: active-duplicate

- name: Active-copy | Set random password
  set_fact:
    sys_pass: "{{ lookup('password', '/dev/null length=16 chars=ascii_letters,digits') }}0#_"
  tags: active-duplicate

- name: Active-copy | Get primary db password file information
  shell: |
    set -o pipefail
    srvctl config db -d {{ db_name }} | grep "^Password file"
  environment:
    ORACLE_HOME: "{{ oracle_home }}"
    ORACLE_SID: "{{ oracle_sid }}"
    PATH: "{{ oracle_home }}/bin:/usr/local/bin:/bin:/usr/bin:/usr/local/sbin:/usr/sbin"
  delegate_to: primary1
  become: yes
  become_user: "{{ oracle_user }}"
  register: srvctl_output
  tags: active-duplicate

- name: Active-copy | Password file variable
  set_fact:
    password_file: "{{ srvctl_output.stdout|regex_replace('^Password file:')|regex_replace('\\s') }}"
  tags: active-duplicate

- name: Active-copy | Backup password file from file system
  copy:
    src: "{% if password_file|length > 0 %}{{ password_file }}{% else %}{{ oracle_home }}/dbs/orapw{{ db_name }}{% endif %}"
    dest: "{{ oracle_home }}/dbs/orapw{{ db_name }}.{{ lookup('pipe','date +%Y-%m-%d-%H-%M') }}"
    owner: "{{ oracle_user }}"
    group: "{{ oracle_group }}"
    remote_src: true
  delegate_to: primary1
  become: yes
  become_user: "{{ oracle_user }}"
  when: password_file is not search('^\\+')
  tags: active-duplicate

- name: Active-copy | Backup password file from ASM
  shell: |
    set -o pipefail
    asmcmd cp {{ password_file }} {{ grid_home }}/dbs/orapw{{ db_name }}.{{ lookup('pipe','date +%Y-%m-%d-%H-%M') }}
  environment:
    ORACLE_HOME: "{{ grid_home }}"
    ORACLE_SID: "{{ asm_sid }}"
    PATH: "{{ grid_home }}/bin:/usr/local/bin:/bin:/usr/bin:/usr/local/sbin:/usr/sbin"
  delegate_to: primary1
  become: yes
  become_user: "{{ grid_user }}"
  when: password_file is search('^\\+')
  tags: active-duplicate

- name: Active-copy | Set sys password for primary db
  command:
    argv:
      - "{{ oracle_home }}/bin/orapwd"
      - "file={{ oracle_home }}/dbs/orapw{{ db_name }}"
      - "force=y"
      - "password={{ sys_pass }}"
  environment:
    ORACLE_HOME: "{{ oracle_home }}"
    ORACLE_SID: "{{ oracle_sid }}"
    PATH: "{{ oracle_home }}/bin:/usr/local/bin:/bin:/usr/bin:/usr/local/sbin:/usr/sbin"
  delegate_to: primary1
  become: yes
  become_user: "{{ oracle_user }}"
  no_log: true
  tags: active-duplicate

- name: Active-copy | Add static listener entry
  lineinfile:
    path: "{{ grid_home }}/network/admin/listener.ora"
    regexp: "^SID_LIST_{{ listener_name }}"
    line: "SID_LIST_{{ listener_name }}=(SID_LIST=(SID_DESC=(GLOBAL_DBNAME={{ oracle_sid }}{{ standby_suffix }}{% if db_domain|default('',true)|length > 0 %}.{{ db_domain }}{% endif %})(ORACLE_HOME={{ oracle_home }})(SID_NAME={{ oracle_sid }})))"
    owner: "{{ grid_user }}"
    group: "{{ oracle_group }}"
  become: yes
  tags: active-duplicate

- name: Active-copy | Reload listener
  shell: "{{ grid_home }}/bin/lsnrctl reload {{ listener_name }}"
  environment:
    ORACLE_HOME: "{{ grid_home }}"
    PATH: "{{ grid_home }}/bin:/usr/local/bin:/bin:/usr/bin:/usr/local/sbin:/usr/sbin"
  become: yes
  become_user: "{{ grid_user }}"
  tags: active-duplicate

- name: Active-copy | Create directories
  file:
    path: "{{ oracle_base }}/admin/{{ oracle_sid }}/adump"
    state: directory
    owner: "{{ oracle_user }}"
    group: "{{ oracle_group }}"
  become: yes
  tags: active-duplicate

- name: Active-copy | Create auxiliary init file
  template:
    src: initaux.ora.j2
    dest: "{{ oracle_home }}/dbs/init{{ oracle_sid }}.ora"
    owner: "{{ oracle_user }}"
    group: "{{ oracle_group }}"
  become: yes
  tags: active-duplicate

- name: Active-copy | Start auxiliary instance
  shell: |
    set -o pipefail
    {{ oracle_home }}/bin/sqlplus -s / as sysdba << EOF
    startup nomount pfile={{ oracle_home }}/dbs/init{{ oracle_sid }}.ora force
    alter system register;
    host sleep 60
    EOF
  environment:
    ORACLE_HOME: "{{ oracle_home }}"
    ORACLE_SID: "{{ oracle_sid }}"
    PATH: "{{ oracle_home }}/bin:/usr/local/bin:/bin:/usr/bin:/usr/local/sbin:/usr/sbin"
  become: yes
  become_user: "{{ oracle_user }}"
  tags: active-duplicate

- name: Active-copy | Set sys password for auxiliary instance
  command:
    argv:
      - "{{ oracle_home }}/bin/orapwd"
      - "file={{ oracle_home }}/dbs/orapw{{ db_name }}"
      - "force=y"
      - "password={{ sys_pass }}"
  environment:
    ORACLE_HOME: "{{ oracle_home }}"
    ORACLE_SID: "{{ oracle_sid }}"
    PATH: "{{ oracle_home }}/bin:/usr/local/bin:/bin:/usr/bin:/usr/local/sbin:/usr/sbin"
  become: yes
  become_user: "{{ oracle_user }}"
  no_log: true
  tags: active-duplicate

- name: Active-copy | Get duplicate script
  template:
    src: duplicate.cmd.j2
    dest: "{{ oracle_home }}/dbs/duplicate.cmd"
    owner: "{{ oracle_user }}"
    group: "{{ oracle_group }}"
  become: yes
  become_user: "{{ oracle_user }}"
  tags: active-duplicate

- name: Active-copy | Duplicate primary database
  command:
    argv:
      - "{{ oracle_home }}/bin/rman"
      - "target \"sys/{{ sys_pass }}@//{{ lookup('env', 'PRIMARY_IP_ADDR') }}:{{ listener_port | default(1521, true) }}/{{ db_name }}{% if db_domain|default('', true)|length > 0 %}.{{ db_domain }}{% endif %}\""
      - "auxiliary \"sys/{{ sys_pass }}@//{{ lookup('env', 'INSTANCE_IP_ADDR') }}:{{ listener_port | default(1521, true) }}/{{ db_name }}{{ standby_suffix }}{% if db_domain|default('', true)|length > 0 %}.{{ db_domain }}{% endif %}\""
      - "cmdfile={{ oracle_home }}/dbs/duplicate.cmd"
      - "log={{ oracle_home }}/dbs/duplicate.log"
  environment:
    ORACLE_HOME: "{{ oracle_home }}"
    ORACLE_SID: "{{ oracle_sid }}"
    PATH: "{{ oracle_home }}/bin:/usr/local/bin:/bin:/usr/bin:/usr/local/sbin:/usr/sbin"
  become: yes
  become_user: "{{ oracle_user }}"
  no_log: true
  tags: active-duplicate

- name: Active-copy | Add Oracle Restart configuration
  shell: |
    set -o pipefail
<<<<<<< HEAD
    {{ oracle_home }}/bin/sqlplus -s / as sysdba << EOF
    shutdown immediate
=======
    {{ oracle_home }}/bin/rman << EOF
    connect target "sys/{{ sys_pass }}@//{{ lookup('env', 'PRIMARY_IP_ADDR') }}:{{ listener_port | default(1521, true) }}/{{ db_name }}{% if db_domain|default('',true)|length > 0 %}.{{ db_domain }}{% endif %}"
    connect auxiliary "sys/{{ sys_pass }}@//{{ lookup('env', 'INSTANCE_IP_ADDR') }}:{{ listener_port | default(1521, true) }}/{{ db_name }}{{ standby_suffix }}{% if db_domain|default('',true)|length > 0 %}.{{ db_domain }}{% endif %}"
    duplicate target database for standby from active database
    password file
    spfile
      set "db_unique_name"="{{ db_name }}{{ standby_suffix }}"
    section size {{ section_size | default('32G', true) }}
    using compressed backupset;
>>>>>>> 644dfb5d
    EOF
    srvctl add db -d {{ db_name }}{{ standby_suffix }} \
    -oraclehome {{ oracle_home }} {% if db_domain|default('', true)|length > 0 %}-domain {{ db_domain }}{% endif %} \
    -spfile {{ oracle_home }}/dbs/spfile{{ db_name }}.ora \
    -pwfile {{ oracle_home }}/dbs/orapw{{ db_name }} \
    -role PHYSICAL_STANDBY -startoption MOUNT -stopoption IMMEDIATE \
    -instance {{ oracle_sid }} -dbname {{ db_name }}
    srvctl start db -d {{ db_name }}{{ standby_suffix }}
  environment:
    ORACLE_HOME: "{{ oracle_home }}"
    ORACLE_SID: "{{ oracle_sid }}"
    PATH: "{{ oracle_home }}/bin:/usr/local/bin:/bin:/usr/bin:/usr/local/sbin:/usr/sbin"
  become: yes
  become_user: "{{ oracle_user }}"
<<<<<<< HEAD
  tags: active-duplicate
=======
  tags: active-duplicate

- name: Active-copy | Duplication results
  debug: var=db_copy.stdout_lines
  tags: active-duplicate

- name: Active-copy | Add Oracle Restart configuration
  shell: |
    set -o pipefail
    srvctl add db -d {{ db_name }}{{ standby_suffix }} \
    -oraclehome {{ oracle_home }} {% if db_domain|default('', true)|length > 0 %}-domain {{ db_domain }}{% endif %} \
    -spfile {{ oracle_home }}/dbs/spfile{{ db_name }}.ora \
    -pwfile {{ oracle_home }}/dbs/orapw{{ db_name }} \
    -role PHYSICAL_STANDBY -startoption MOUNT -stopoption IMMEDIATE \
    -instance {{ oracle_sid }} -dbname {{ db_name }}
    srvctl start db -d {{ db_name }}{{ standby_suffix }}
  environment:
    ORACLE_HOME: "{{ oracle_home }}"
    ORACLE_SID: "{{ oracle_sid }}"
    PATH: "{{ oracle_home }}/bin:/usr/local/bin:/bin:/usr/bin:/usr/local/sbin:/usr/sbin"
  become: yes
  become_user: "{{ oracle_user }}"
  tags: active-duplicate
>>>>>>> 644dfb5d
<|MERGE_RESOLUTION|>--- conflicted
+++ resolved
@@ -195,20 +195,8 @@
 - name: Active-copy | Add Oracle Restart configuration
   shell: |
     set -o pipefail
-<<<<<<< HEAD
     {{ oracle_home }}/bin/sqlplus -s / as sysdba << EOF
     shutdown immediate
-=======
-    {{ oracle_home }}/bin/rman << EOF
-    connect target "sys/{{ sys_pass }}@//{{ lookup('env', 'PRIMARY_IP_ADDR') }}:{{ listener_port | default(1521, true) }}/{{ db_name }}{% if db_domain|default('',true)|length > 0 %}.{{ db_domain }}{% endif %}"
-    connect auxiliary "sys/{{ sys_pass }}@//{{ lookup('env', 'INSTANCE_IP_ADDR') }}:{{ listener_port | default(1521, true) }}/{{ db_name }}{{ standby_suffix }}{% if db_domain|default('',true)|length > 0 %}.{{ db_domain }}{% endif %}"
-    duplicate target database for standby from active database
-    password file
-    spfile
-      set "db_unique_name"="{{ db_name }}{{ standby_suffix }}"
-    section size {{ section_size | default('32G', true) }}
-    using compressed backupset;
->>>>>>> 644dfb5d
     EOF
     srvctl add db -d {{ db_name }}{{ standby_suffix }} \
     -oraclehome {{ oracle_home }} {% if db_domain|default('', true)|length > 0 %}-domain {{ db_domain }}{% endif %} \
@@ -223,30 +211,4 @@
     PATH: "{{ oracle_home }}/bin:/usr/local/bin:/bin:/usr/bin:/usr/local/sbin:/usr/sbin"
   become: yes
   become_user: "{{ oracle_user }}"
-<<<<<<< HEAD
-  tags: active-duplicate
-=======
-  tags: active-duplicate
-
-- name: Active-copy | Duplication results
-  debug: var=db_copy.stdout_lines
-  tags: active-duplicate
-
-- name: Active-copy | Add Oracle Restart configuration
-  shell: |
-    set -o pipefail
-    srvctl add db -d {{ db_name }}{{ standby_suffix }} \
-    -oraclehome {{ oracle_home }} {% if db_domain|default('', true)|length > 0 %}-domain {{ db_domain }}{% endif %} \
-    -spfile {{ oracle_home }}/dbs/spfile{{ db_name }}.ora \
-    -pwfile {{ oracle_home }}/dbs/orapw{{ db_name }} \
-    -role PHYSICAL_STANDBY -startoption MOUNT -stopoption IMMEDIATE \
-    -instance {{ oracle_sid }} -dbname {{ db_name }}
-    srvctl start db -d {{ db_name }}{{ standby_suffix }}
-  environment:
-    ORACLE_HOME: "{{ oracle_home }}"
-    ORACLE_SID: "{{ oracle_sid }}"
-    PATH: "{{ oracle_home }}/bin:/usr/local/bin:/bin:/usr/bin:/usr/local/sbin:/usr/sbin"
-  become: yes
-  become_user: "{{ oracle_user }}"
-  tags: active-duplicate
->>>>>>> 644dfb5d
+  tags: active-duplicate