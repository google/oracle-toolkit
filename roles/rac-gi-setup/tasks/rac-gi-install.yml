# Copyright 2020 Google LLC
#
# Licensed under the Apache License, Version 2.0 (the "License");
# you may not use this file except in compliance with the License.
# You may obtain a copy of the License at
#
#      http://www.apache.org/licenses/LICENSE-2.0
#
# Unless required by applicable law or agreed to in writing, software
# distributed under the License is distributed on an "AS IS" BASIS,
# WITHOUT WARRANTIES OR CONDITIONS OF ANY KIND, either express or implied.
# See the License for the specific language governing permissions and
# limitations under the License.

---
- name: rac-gi-install | Set facts
  set_fact:
    install_unzip_path: "{{ grid_home }}"
    cluvfy_command: "{{ grid_home }}/runcluvfy.sh stage -pre crsinst -n {% set c = joiner(',') %}{% for h in groups['dbasm'] %}{{ c() }}{{ h }}{% endfor %} -verbose"
  tags: rac-gi

- name: rac-gi-install | Information
  debug:
    msg:
      - "Installing from file : {{ swlib_path }}/{{ osw_files }}"
      - "Unzipping into dir   : {{ install_unzip_path }}"
      - "Using cluvfy cmd     : {{ cluvfy_command }}"
  tags: rac-gi

- name: rac-gi-install | Unzip GI patch
  unarchive:
    src: "{{ swlib_path }}/{{ item.patchfile }}"
    dest: "{{ swlib_unzip_path }}"
    remote_src: true
    creates: .gi_patch_{{ oracle_rel }}
    owner: "{{ grid_user }}"
    group: "{{ oracle_group }}"
  with_items:
    - "{{ gi_patches }}"
  when: item.release == oracle_rel and item.category == 'RU' and item.category != "HAS_interim_patch"
  become: true
  tags: rac-gi,sw-unzip

- name: rac-gi-install | Set variable for release patch
  set_fact:
    rel_patch: "-apply{% if oracle_ver_base == '12.2' %}PSU{% else %}RU{% endif %} {{ swlib_unzip_path }}/{{ item.patchnum }}{{ item.patch_subdir }}"
  with_items:
    - "{{ gi_patches }}"
  when: item.release == oracle_rel and item.category == 'RU'
  tags: rac-gi,rel-patch

- name: rac-gi-install | Create GI directories
  become: true
  become_user: root
  file:
    path: "{{ install_unzip_path }}"
    state: directory
    owner: "{{ grid_user }}"
    group: "{{ oracle_group }}"
    mode: ug=rwx,o=
  loop: "{{ lookup('inventory_hostnames', 'dbasm', wantlist=True) }}"
  delegate_to: "{{ item }}"
  tags: rac-gi,gi-dirs

- name: rac-gi-install | Unzip HA interim patches
  become: true
  become_user: "{{ grid_user }}"
  unarchive:
    src: "{{ swlib_path }}/{{ item.files | join() }}"
    dest: "{{ swlib_unzip_path }}"
    remote_src: true
    creates: .ha_patch_{{ oracle_ver }}
  with_items:
    - "{{ gi_interim_patches }}"
  when: item.version == oracle_ver and item.category == "HAS_interim_patch"
  tags: rac-gi,sw-unzip

- name: rac-gi-install | Set variable for HA interim patch
  set_fact:
    has_patch: "-applyOneOffs {{ swlib_unzip_path }}/{{ item.patchnum | join() }}"
  with_items:
    - "{{ gi_interim_patches }}"
  when: item.version == oracle_ver and item.category == "HAS_interim_patch"
  tags: rac-gi,has-patch

- name: rac-gi-install | Unzip software
  become: true
  become_user: "{{ grid_user }}"
  unarchive:
    src: "{{ swlib_path }}/{{ item }}"
    dest: "{{ install_unzip_path }}"
    remote_src: true
  with_items:
    - "{{ osw_files }}"
  tags: rac-gi,sw-unzip

- include_role:
    name: common
    tasks_from: populate-asm-disks.yml

- name: rac-gi-install | Get symlinks for devices
  become: true
  become_user: root
  # if mapper in disk name - info taken from whole disk, otherwise from first partition
  shell: |
    udevadm info --query=all --name={% if item is search('mapper') %}{{ item.blk_device }}{% else %}{{ item.first_partition_id }}{% endif %} | grep "^S: " | grep {{ path_udev }} | awk '{ print "/dev/"$2 }'
  loop: "{{ asm_disks | json_query('[?diskgroup==`' + hostvars[groups['dbasm'].0]['dg_name'] + '`].disks[*]') | list | flatten }}"
  when: asm_disk_management == "udev"
  register: symlink

- name: rac-gi-install | Generate random password
  include_role:
    name: pwgen
  vars:
    pwgen_len: 16
    pwgen_chars: "$#_12345"
  tags: rac-gi

- name: rac-gi-install | Set password for asmsys
  set_fact:
    pass_asmsys: "{{ pwgen_output.stdout }}"
  tags: rac-gi

- name: rac-gi-install | Generate random password
  include_role:
    name: pwgen
  vars:
    pwgen_len: 16
    pwgen_chars: "$#_12345"
  tags: rac-gi

- name: rac-gi-install | Set password for asmmon
  set_fact:
    pass_asmmon: "{{ pwgen_output.stdout }}"
  tags: rac-gi

- name: rac-gi-install | Create GI response file
  become: true
  become_user: "{{ grid_user }}"
  template:
    src: gridsetup.rsp.{{ oracle_ver }}.j2
    dest: "{{ install_unzip_path }}/gridsetup.rsp"
  tags: rac-gi,rac-gi-response

- name: rac-gi-install | Update GI OPatch
  unarchive:
    src: "{{ swlib_path }}/{{ item.patchfile }}"
    dest: "{{ grid_home }}"
    remote_src: true
  with_items:
    - "{{ opatch_patches }}"
  when:
    - item.release == oracle_ver
    - item.category == "OPatch"
    - oracle_rel != "base"
  become: true
  become_user: "{{ grid_user }}"
  tags: rac-gi,update-opatch-gi

- name: rac-gi-install | Set mgmtdb option
  set_fact:
    mgmt_option: "{% if oracle_ver_base in ('12.1') %}-J-Doracle.install.mgmtDB=false{% else %}-J-Doracle.install.mgmtDB=false -J-Doracle.install.mgmtDB.CDB=false -J-Doracle.install.crs.enableRemoteGIMR=false{% endif %}"
  tags: rac-gi,rac-gi-install

- name: rac-gi-install | Set installer command
  set_fact:
    installer_command: "{{ grid_home }}/gridSetup.sh -silent -responseFile {{ install_unzip_path }}/gridsetup.rsp {{ has_patch | default('') }} {{ rel_patch | default('') }} {{ mgmt_option | default('') }} {{ prereq_option }}"
  tags: rac-gi,rac-gi-install

- name: rac-gi-install | Information
  debug:
    msg: "Using installer cmd: {{ installer_command }}"
  tags: rac-gi,rac-gi-install

- name: rac-gi-install | Set CV_ASSUME_DISTID to OEL7 when installing on RHEL8  # MOS Note 2878100.1
  set_fact:
    cv_distid: "{{ 'OEL7' if ansible_os_family == 'RedHat'
                           and (ansible_distribution_major_version | int) >= 8
                           and (oracle_ver_base | float) <= 19.3
                           else '' }}"
  tags: rac-gi,rac-gi-install

- name: rac-gi-install | Run installer
  command: "{{ installer_command }}"
  become: true
  become_user: "{{ grid_user }}"
  register: install_rac_gi
  environment:
    CV_ASSUME_DISTID: "{{ cv_distid }}"
  failed_when: >
    ('Successfully Setup Software' not in install_rac_gi.stdout) or
    (install_rac_gi.rc not in [0,6,250])
  tags: rac-gi,rac-gi-install

- name: rac-gi-install | Installer output
  debug:
    msg:
      - "{{ install_rac_gi.cmd }}"
      - "{{ install_rac_gi.stdout_lines }}"
  tags: rac-gi,rac-gi-install

<<<<<<< HEAD
- name: rac-gi-install | Fix up asmcmd in 12.2 (MOS note 2748316.1)
  become: yes
  become_user: "{{ grid_user }}"
  register: fixup_asmcmd
  shell: "make -f ins_rdbms.mk client_sharedlib libasmclntsh12.ohso libasmperl12.ohso ORACLE_HOME={{ grid_home }}"
=======
- name: rac-gi-install | Fix up asmcmd in 12.2 and 18c (MOS note 2748316.1)
  become: yes
  become_user: "{{ grid_user }}"
  command: "make -f ins_rdbms.mk client_sharedlib libasmclntsh{{ oracle_ver.split('.')[0] }}.ohso libasmperl{{ oracle_ver.split('.')[0] }}.ohso ORACLE_HOME={{ grid_home }}"
>>>>>>> 8acb2207
  args:
    chdir: "{{ grid_home }}/rdbms/lib"
  environment:
    ORACLE_HOME: "{{ grid_home }}"
<<<<<<< HEAD
  when: oracle_ver == '12.2.0.1.0'
=======
  loop: "{{ lookup('inventory_hostnames', 'dbasm', wantlist=True) }}"
  delegate_to: "{{ item }}"
  when: oracle_ver_base in ['12.2', '18.0']
>>>>>>> 8acb2207
  tags: rac-gi,rac-gi-install

- name: rac-gi-install | Run script orainstRoot.sh
  become: true
  become_user: root
  command: "{{ oracle_root }}/oraInventory/orainstRoot.sh"
  ignore_errors: true
  loop: "{{ lookup('inventory_hostnames', 'dbasm', wantlist=True) }}"
  delegate_to: "{{ item }}"
  when: "'skipped' not in install_rac_gi.stdout"
  tags: rac-gi,root-scripts

- name: rac-gi-install | Run script root.sh
  become: true
  become_user: root
  command: "{{ grid_home }}/root.sh"
  loop: "{{ lookup('inventory_hostnames', 'dbasm', wantlist=True) }}"
  delegate_to: "{{ item }}"
  when: "'skipped' not in install_rac_gi.stdout"
  tags: rac-gi,root-scripts

- name: rac-gi-install | Change diskgroup compatibility
  shell: |
    set -o pipefail
    asmcmd setattr -G {{ hostvars[groups['dbasm'].0]['dg_name'] }} compatible.{{ item }} {% if item == 'asm' %}{{ diskgroup_compatible_asm }}{% else %}{{ diskgroup_compatible_rdbms }}{% endif %}
  environment:
    ORACLE_HOME: "{{ grid_home }}"
    PATH: "{{ grid_home }}/bin:${PATH}"
    ORACLE_VERSION: "{{ oracle_ver }}"
    ORACLE_SID: "{{ asm_sid }}"
    LD_LIBRARY_PATH: "{{ grid_home }}/lib:${LD_LIBRARY_PATH}"
  loop:
    - asm
    - rdbms
  become: true
  become_user: "{{ grid_user }}"
  register: dg_compat
  failed_when:
    - "'new compatibility setting less than current' not in dg_compat.stderr"
    - dg_compat.rc != 0
  tags: rac-gi,dg-compat

- name: rac-gi-install | Complete plugin configuration
  become: true
  become_user: "{{ grid_user }}"
  command: "{{ grid_home }}/gridSetup.sh -executeConfigTools -silent -responseFile {{ install_unzip_path }}/gridsetup.rsp"
  register: gi_plugins
  ignore_errors: true
  tags: rac-gi

- name: rac-gi-install | Include ASM create task
  include_tasks: rac-asm-create.yml
  tags: rac-gi,asm-create<|MERGE_RESOLUTION|>--- conflicted
+++ resolved
@@ -199,29 +199,17 @@
       - "{{ install_rac_gi.stdout_lines }}"
   tags: rac-gi,rac-gi-install
 
-<<<<<<< HEAD
-- name: rac-gi-install | Fix up asmcmd in 12.2 (MOS note 2748316.1)
-  become: yes
-  become_user: "{{ grid_user }}"
-  register: fixup_asmcmd
-  shell: "make -f ins_rdbms.mk client_sharedlib libasmclntsh12.ohso libasmperl12.ohso ORACLE_HOME={{ grid_home }}"
-=======
 - name: rac-gi-install | Fix up asmcmd in 12.2 and 18c (MOS note 2748316.1)
   become: yes
   become_user: "{{ grid_user }}"
   command: "make -f ins_rdbms.mk client_sharedlib libasmclntsh{{ oracle_ver.split('.')[0] }}.ohso libasmperl{{ oracle_ver.split('.')[0] }}.ohso ORACLE_HOME={{ grid_home }}"
->>>>>>> 8acb2207
   args:
     chdir: "{{ grid_home }}/rdbms/lib"
   environment:
     ORACLE_HOME: "{{ grid_home }}"
-<<<<<<< HEAD
-  when: oracle_ver == '12.2.0.1.0'
-=======
   loop: "{{ lookup('inventory_hostnames', 'dbasm', wantlist=True) }}"
   delegate_to: "{{ item }}"
   when: oracle_ver_base in ['12.2', '18.0']
->>>>>>> 8acb2207
   tags: rac-gi,rac-gi-install
 
 - name: rac-gi-install | Run script orainstRoot.sh
