# Copyright 2020 Google LLC
#
# Licensed under the Apache License, Version 2.0 (the "License");
# you may not use this file except in compliance with the License.
# You may obtain a copy of the License at
#
#      http://www.apache.org/licenses/LICENSE-2.0
#
# Unless required by applicable law or agreed to in writing, software
# distributed under the License is distributed on an "AS IS" BASIS,
# WITHOUT WARRANTIES OR CONDITIONS OF ANY KIND, either express or implied.
# See the License for the specific language governing permissions and
# limitations under the License.

---
install_os_packages: true
disable_firewall: false
disable_selinux: true
firewall_service: "{% if ansible_distribution_major_version | int == 6 %}iptables{% elif ansible_distribution_major_version | int >= 7 %}firewalld{% else %}0{% endif %}"

package_repository_files:
  - "redhat.repo"
  - "rh-cloud.repo"
  - "oracle-linux-ol7.repo"
  - "oracle-linux-ol8.repo"
  - "oracle-linux-ol9.repo"

oracle_required_rpms:
  - bc
  - bind-utils
  - binutils
  - ethtool
  - firewalld
  - glibc
  - glibc-devel
  - initscripts
  - ksh
  - libaio
  - libaio-devel
  - libgcc
  - libstdc++
  - libstdc++-devel
  - libXi
  - libXtst
  - make
  - module-init-tools
  - net-tools
  - nfs-utils
  - openssh-clients
  - pam
  - perl  # OS perl is required for OJVM patching as per MOS note 2978451.1
  - procps
  - psmisc
  - smartmontools
  - sysstat
  - tar
  - unzip
  - util-linux-ng
  - xorg-x11-utils
  - xorg-x11-xauth

oracle_required_rpms_el7:
  - compat-libcap1
  - compat-libstdc++-33
  - gcc
  - gcc-c++
  - policycoreutils-python

oracle_required_rpms_el8:
  - compat-openssl10
  - elfutils-libelf
  - fontconfig
  - libasan
  - libibverbs
  - liblsan
  - libnsl
  - librdmacm
  - libX11
  - libXau
  - libxcb
  - libXrender
  - openssl-libs
  - policycoreutils
  - policycoreutils-python-utils

oracle_required_rpms_el9:
  - compat-openssl11
  - elfutils-libelf
  - fontconfig
  - glibc-headers
  - grub2-tools
  - libasan
  - libibverbs
  - liblsan
  - libnsl
  - libnsl2
  - librdmacm
  - libvirt-libs
  - libX11
  - libXau
  - libxcb
  - libxcrypt-compat
  - libXrender
  - policycoreutils
  - policycoreutils-python-utils

# Set parameter for kernel shared memory segments, related to but independent from memory_pct which is used to calculate SGA_TARGET:
#   - If memory_pct is set and is less than 50 percent, then use 50 percent
#   - If memory_pct is set and is 50 percent or more, then use memory_pct
#   - If memory_pct is not defined, use 65 percent
ram_pct_used: "{{ (50 if memory_pct is defined and memory_pct < 50 else memory_pct) if memory_pct is defined else 65 }}"

# Kernel parameters to check and report on pre-adjustment values when verbosity=1:
sysctl_params:
  - kernel.sem
  - kernel.shmall
  - kernel.shmmax
  - kernel.shmmni
  - kernel.panic_on_oops
  - kernel.panic
  - fs.file-max
  - fs.aio-max-nr
  - net.ipv4.ip_local_port_range
  - net.core.rmem_default
  - net.core.rmem_max
  - net.core.wmem_default
  - net.core.wmem_max
  - vm.nr_hugepages
  - vm.hugetlb_shm_group

# Kernel parameters to set:
sysctl_param_values:
  - parameter: "kernel.sem"
    value: "250 32000 100 128"
  - parameter: "kernel.shmmax"
<<<<<<< HEAD
    value: "{{ (ansible_memtotal_mb * 524288) | round(0, 'ceil') | int }}"  # (MB->Bytes)/2: 1024*1024/2 = 52488
=======
    value: "{{ ((ansible_memtotal_mb + 1) * 524288) | round(0, 'ceil') | int }}"  # (MB->Bytes)/2: 1024*1024/2 = 524288
>>>>>>> 4366dcc0
  - parameter: "kernel.shmmni"
    value: 4096
  - parameter: "kernel.panic_on_oops"
    value: 1
  - parameter: "kernel.panic"
    value: 10
  - parameter: "fs.file-max"
    value: 6815744
  - parameter: "fs.aio-max-nr"
    value: 1048576
  - parameter: "net.ipv4.ip_local_port_range"
    value: "9000 65535"
  - parameter: "net.core.rmem_default"
    value: 262144
  - parameter: "net.core.rmem_max"
    value: 4194304
  - parameter: "net.core.wmem_default"
    value: 262144
  - parameter: "net.core.wmem_max"
    value: 1048576
  - parameter: "vm.hugetlb_shm_group"
    value: "{{ oracle_groups | selectattr('group', 'match', 'oinstall') | map(attribute='gid') | first }}"  # MOS Doc ID 2242978.1

resource_limits:
  - name: nofile
    type: soft
    value: "1024"
  - name: nofile
    type: hard
    value: "65536"
  - name: nproc
    type: soft
    value: "2047"
  - name: nproc
    type: hard
    value: "16384"
  - name: stack
    type: soft
    value: "10240"
  - name: stack
    type: hard
    value: "32768"
  - name: memlock
    type: soft
    value: "unlimited"
  - name: memlock
    type: hard
    value: "unlimited"

oracleasm_libs:
  - kmod-oracleasm
  - http://download.oracle.com/otn_software/asmlib/oracleasmlib-2.0.12-1.el7.x86_64.rpm
  - https://yum.oracle.com/repo/OracleLinux/OL7/latest/x86_64/getPackage/oracleasm-support-2.1.11-2.el7.x86_64.rpm<|MERGE_RESOLUTION|>--- conflicted
+++ resolved
@@ -133,11 +133,7 @@
   - parameter: "kernel.sem"
     value: "250 32000 100 128"
   - parameter: "kernel.shmmax"
-<<<<<<< HEAD
-    value: "{{ (ansible_memtotal_mb * 524288) | round(0, 'ceil') | int }}"  # (MB->Bytes)/2: 1024*1024/2 = 52488
-=======
     value: "{{ ((ansible_memtotal_mb + 1) * 524288) | round(0, 'ceil') | int }}"  # (MB->Bytes)/2: 1024*1024/2 = 524288
->>>>>>> 4366dcc0
   - parameter: "kernel.shmmni"
     value: 4096
   - parameter: "kernel.panic_on_oops"
