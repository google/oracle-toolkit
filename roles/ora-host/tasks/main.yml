--- conflicted
+++ resolved
@@ -406,13 +406,8 @@
   blockinfile:
     block: "SUBSYSTEM==\"block\" ACTION==\"add|change\", ENV{ID_SERIAL_SHORT}==\"{{ item.key }}\", SYMLINK+=\"{{ path_udev }}/{{ uuid_result_nonmultipath[item.key] | json_query('[*].name') | list | join(', ') }}\", GROUP=\"{{ grid_group }}\", OWNER=\"{{ grid_user }}\", MODE=\"0660\""
     path: "/etc/udev/rules.d/99-oracle-asmdevices.rules"
-<<<<<<< HEAD
     marker: "# {mark} ASM disk udev rules for {{ uuid_result_nonmultipath[item.key] | json_query('[*].blk_device') | list | join(', ') }}"
-    create: yes
-=======
-    marker: "# {mark} ASM disk udev rules for {{ uuid_result_nonmultipath[item.key] | json_query ('[*].blk_device') | list | join(', ') }}"
     create: true
->>>>>>> 63dde79e
   register: udevRules_nonmultipath
   when:
     - uuid_result_nonmultipath is defined
@@ -455,13 +450,8 @@
   blockinfile:
     block: "SUBSYSTEM==\"block\" ACTION==\"add|change\", ENV{DM_UUID}==\"{{ item.key }}\", SYMLINK+=\"{{ path_udev }}/{{ uuid_result[item.key] | json_query('[*].name') | list | join(', ') }}\", GROUP=\"{{ grid_group }}\", OWNER=\"{{ grid_user }}\", MODE=\"0660\""
     path: "/etc/udev/rules.d/99-oracle-asmdevices.rules"
-<<<<<<< HEAD
     marker: "# {mark} ASM disk udev rules for {{ uuid_result[item.key] | json_query('[*].blk_device') | list | join(', ') }}"
-    create: yes
-=======
-    marker: "# {mark} ASM disk udev rules for {{ uuid_result[item.key] | json_query ('[*].blk_device') | list | join(', ') }}"
     create: true
->>>>>>> 63dde79e
   register: udevRules
   when:
     - uuid_result is defined
