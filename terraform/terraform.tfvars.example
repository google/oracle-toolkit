# Copyright 2025 Google LLC
#
# Licensed under the Apache License, Version 2.0 (the "License");
# you may not use this file except in compliance with the License.
# You may obtain a copy of the License at
#
#      http://www.apache.org/licenses/LICENSE-2.0
#
# Unless required by applicable law or agreed to in writing, software
# distributed under the License is distributed on an "AS IS" BASIS,
# WITHOUT WARRANTIES OR CONDITIONS OF ANY KIND, either express or implied.
# See the License for the specific language governing permissions and
# limitations under the License.

# See variables.tf for a full list, and descriptions.
# General settings
gcs_source                   = "gs://your-gcs-bucket/oracle-toolkit.zip"
ora_swlib_bucket             = "gs://your-oracle-software-bucket"
region                       = "us-central1"
zone                         = "us-central1-b"
project_id                   = "your-project-id"
subnetwork                   = "default"
vm_service_account           = "your-vm-service-account@your-project-id.iam.gserviceaccount.com"
control_node_service_account = "your-control-node-service-account@your-project-id.iam.gserviceaccount.com"

# Instance settings
instance_name        = "orcl"
source_image_family  = "oracle-linux-8"
source_image_project = "oracle-linux-cloud"
machine_type         = "n4-standard-2"
boot_disk_size_gb    = "50"
swap_disk_size_gb    = "50"

# Disk settings
# By default, the list below will create 1 disk for filesystem, 2 disks for ASM and 1 disk for swap, the minimum required for a basic Oracle installation.
# Feel free to adjust the disk sizes and types to match your requirements.
# You can add more disks to the list below to create additional disks for ASM or filesystem.
# fs_disks will be mounted as /u01, /u02, /u03, etc and formatted as XFS

binaries_disk = {
  size_gb = 50
}
data_disk = {
  size_gb = 50
}
reco_disk = {
  size_gb = 50
}

# Parameters below are optional
# A full list of parameters can be found here https://google.github.io/oracle-toolkit/user-guide.html#parameters
# The example below will install Oracle 19c, using the Oracle software stored in a GCS bucket, and will configure the backup destination to be RECO diskgroup.
<<<<<<< HEAD
ora_version       = "19"
ora_release       = "latest"
ora_edition       = "EE"
ora_backup_dest   = "+RECO"
ora_db_name       = "orcl"
ora_db_container  = false
ntp_pref          = "169.254.169.254"
ora_listener_port = "1521"
ora_redo_log_size = "100MB"
skip_database_config = false
=======
ora_version            = "19"
ora_release            = "latest"
ora_edition            = "EE"
ora_backup_dest        = "+RECO"
ora_db_name            = "orcl"
ora_db_container       = false
ntp_pref               = "169.254.169.254"
ora_listener_port      = "1521"
ora_redo_log_size      = "100MB"
skip_database_config   = false
install_workload_agent = true
oracle_metrics_secret  = "projects/your-project/secrets/your-secret/versions/latest"
>>>>>>> 8983301f
<|MERGE_RESOLUTION|>--- conflicted
+++ resolved
@@ -50,18 +50,6 @@
 # Parameters below are optional
 # A full list of parameters can be found here https://google.github.io/oracle-toolkit/user-guide.html#parameters
 # The example below will install Oracle 19c, using the Oracle software stored in a GCS bucket, and will configure the backup destination to be RECO diskgroup.
-<<<<<<< HEAD
-ora_version       = "19"
-ora_release       = "latest"
-ora_edition       = "EE"
-ora_backup_dest   = "+RECO"
-ora_db_name       = "orcl"
-ora_db_container  = false
-ntp_pref          = "169.254.169.254"
-ora_listener_port = "1521"
-ora_redo_log_size = "100MB"
-skip_database_config = false
-=======
 ora_version            = "19"
 ora_release            = "latest"
 ora_edition            = "EE"
@@ -73,5 +61,4 @@
 ora_redo_log_size      = "100MB"
 skip_database_config   = false
 install_workload_agent = true
-oracle_metrics_secret  = "projects/your-project/secrets/your-secret/versions/latest"
->>>>>>> 8983301f
+oracle_metrics_secret  = "projects/your-project/secrets/your-secret/versions/latest"