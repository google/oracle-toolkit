# Copyright 2025 Google LLC
#
# Licensed under the Apache License, Version 2.0 (the "License");
# you may not use this file except in compliance with the License.
# You may obtain a copy of the License at
#
#      http://www.apache.org/licenses/LICENSE-2.0
#
# Unless required by applicable law or agreed to in writing, software
# distributed under the License is distributed on an "AS IS" BASIS,
# WITHOUT WARRANTIES OR CONDITIONS OF ANY KIND, either express or implied.
# See the License for the specific language governing permissions and
# limitations under the License.

variable "instance_name" {
  description = "The name prefix for the target VM instance."
  type        = string
}

variable "control_node_name_prefix" {
  description = "The name prefix for the control node VM."
  type        = string
  default     = "control-node"
}

variable "machine_type" {
  description = "The machine type to be used for the instance (e.g., n4-standard-2)."
  type        = string
  default     = "n4-standard-2"
}

variable "control_node_machine_type" {
  description = "The machine type to be used for the instance (e.g., n2-standard-2)."
  type        = string
  default     = "e2-standard-2"
}

variable "metadata_startup_script" {
  description = "The startup script to be executed on the instance, bootstraps required Ansible binaries."
  type        = string
  default     = null
}

variable "network_tags" {
  description = "List of network tags to apply to the instance template."
  type        = list(string)
  default     = []
}

variable "ntp_pref" {
  type        = string
  description = "NTP preference. For cloud installs, this should be set to '169.254.169.254'."
  default     = "169.254.169.254"

  validation {
    condition     = var.ntp_pref == "" || var.ntp_pref == "169.254.169.254"
    error_message = "For cloud installations, NTP should be set to 169.254.169.254 or left empty."
  }
}

variable "ora_backup_dest" {
  type        = string
  description = "Backup destination for Oracle database. Example: '+RECO' or '/backup/path'. Leave empty if not needed."

  validation {
    condition     = var.ora_backup_dest == "" || can(regex("^\\+?[A-Za-z0-9/_-]+$", var.ora_backup_dest))
    error_message = "Invalid backup destination. It must be a valid ASM disk group (e.g., '+RECO') or a valid file path."
  }
}

variable "ora_db_container" {
  type        = string
  default     = "false"
  description = "Defines whether the database is a container database (true/false)."
  validation {
    condition     = var.ora_db_container == "" || contains(["true", "false"], lower(var.ora_db_container))
    error_message = "Invalid value for ora_db_container. Must be 'true' or 'false'."
  }
}

variable "ora_db_name" {
  type        = string
  default     = ""
  description = "Database name, must be up to 8 characters."
  validation {
    condition     = var.ora_db_name == "" || can(regex("^[a-zA-Z0-9_]{1,8}$", var.ora_db_name))
    error_message = "Invalid DB name. It must be 1-8 alphanumeric characters or underscores."
  }
}

variable "ora_edition" {
  type        = string
  default     = "EE"
  description = "Oracle Edition: EE, SE, SE2, or FREE."
  validation {
    condition     = var.ora_edition == "" || contains(["EE", "SE", "SE2", "FREE"], var.ora_edition)
    error_message = "Invalid Oracle edition. Allowed values: EE, SE, SE2, FREE."
  }
}

variable "ora_listener_port" {
  type        = string
  default     = "1521"
  description = "TCP port for Oracle listener."
  validation {
    condition     = var.ora_listener_port == "" || can(regex("^[0-9]+$", var.ora_listener_port))
    error_message = "Invalid listener port. It must be a numeric value."
  }
}

variable "ora_redo_log_size" {
  type        = string
  default     = "100MB"
  description = "Redo log size, followed by MB"
  validation {
    condition     = var.ora_redo_log_size == "" || can(regex("^[0-9]+MB$", var.ora_redo_log_size))
    error_message = "Invalid redo log size. Specify a number followed by MB (e.g., '100MB', '1GB', '500')."
  }
}

variable "ora_swlib_bucket" {
  type        = string
  description = "GCS bucket location for Oracle software library"
  validation {
    condition     = can(regex("^gs://[a-z0-9][-a-z0-9.]*[a-z0-9](/.*)?$", var.ora_swlib_bucket))
    error_message = "Invalid bucket format. It must be in the format 'gs://bucket-name' or 'gs://bucket-name/path'."
  }
}

variable "ora_version" {
  type        = string
  default     = "19"
  description = "Oracle database version (e.g., 19, 19.3.0.0.0)"
  validation {
    condition     = can(regex("^\\d+(\\.\\d+)*$", var.ora_version))
    error_message = "Invalid Oracle version format. Use a version number like '19' or '19.3.0.0.0'."
  }
}

variable "ora_release" {
  type        = string
  default     = "latest"
  description = "Oracle release update version (patchlevel)."
  validation {
    condition     = var.ora_release == "" || var.ora_release == "latest" || can(regex("^\\d+(\\.\\d+)*$", var.ora_release))
    error_message = "Invalid Oracle release version. It should be in the format '19.10', '21.3.0.0', etc."
  }
}

variable "boot_disk_size_gb" {
  description = "The size of the boot disk for the database VM."
  type        = number
  default     = 50
}

variable "boot_disk_type" {
  description = "The type of the boot disk for the database VM."
  type        = string
  default     = "hyperdisk-balanced"
}

variable "swap_disk_size_gb" {
  description = "The size of the swap disk for the database VM."
  type        = number
  default     = 50
}

variable "swap_disk_type" {
  description = "The type of the swap disk for the database VM."
  type        = string
  default     = "hyperdisk-balanced"
}

variable "oracle_home_disk" {
  description = "The Oracle binaries (/u01) disk."
  type = object({
    size_gb = optional(number, 100)
    type    = optional(string, "hyperdisk-balanced")
  })
}

variable "data_disk" {
  description = "The Oracle data disk."
  type = object({
    size_gb = optional(number, 100)
    type    = optional(string, "hyperdisk-balanced")
  })
}

variable "reco_disk" {
  description = "The Oracle fast recovery area disk."
  type = object({
    size_gb = optional(number, 100)
    type    = optional(string, "hyperdisk-balanced")
  })
}

variable "project_id" {
  description = "The Google Cloud project ID where all resources will be deployed."
  type        = string
}

variable "vm_service_account" {
  description = "The service account used for managing compute instance permissions."
  type        = string

  validation {
    condition     = can(regex("^[a-z0-9._-]+@[a-z0-9.-]+[.]gserviceaccount[.]com$", var.vm_service_account))
    error_message = "vm_service_account must look like an e-mail address ending in a subdomain of gserviceaccount.com https://cloud.google.com/iam/docs/service-account-types"
  }
}

variable "control_node_service_account" {
  description = "The service account used by the control node."
  type        = string

  validation {
    condition     = can(regex("^[a-z0-9._-]+@[a-z0-9.-]+[.]gserviceaccount[.]com$", var.control_node_service_account))
    error_message = "control_node_service_account must look like an e-mail address ending in a subdomain of gserviceaccount.com https://cloud.google.com/iam/docs/service-account-types"
  }
}

variable "source_image_family" {
  description = "value of the image family to be used for the instance."
  type        = string
  default     = "oracle-linux-8"
}

variable "source_image_project" {
  description = "The project where the source image is located."
  type        = string
  default     = "oracle-linux-cloud"
}

variable "assign_public_ip" {
  description = "Whether to assign a public IP address to the control node VM. Set to false if the environment already has internet access via a Cloud NAT."
  type        = bool
  default     = true
}

variable "gcs_source" {
  type        = string
  description = "GCS path to a ZIP file containing the oracle-toolkit. This ZIP will be downloaded and extracted on the control node VM, where its install-oracle.sh script will be executed to provision a new database VM."
  validation {
    condition     = can(regex("^gs://.+\\.zip$", var.gcs_source))
    error_message = "The gcs_source must be a valid GCS path starting with 'gs://' and ending in '.zip'."
  }
}

variable "db_password_secret" {
  description = "Google Cloud Secret Manager resource containing the password to be used for both the Oracle SYS and SYSTEM users"
  type        = string
  default     = ""

  validation {
    condition     = var.db_password_secret == "" || can(regex("^projects/[^/]+/secrets/[^/]+/versions/[^/]+$", var.db_password_secret))
    error_message = "db_password_secret must be in the format: projects/<project>/secrets/<secret_name>/versions/<version>"
  }
}

variable "install_workload_agent" {
  description = "Whether to install workload-agent on the database VM."
  type        = bool
  default     = true
}

variable "oracle_metrics_secret" {
  description = "Fully qualified name of the Secret Manager secret that stores the Oracle database user's password. This user is specifically configured for the workload-agent to enable metric collection."
  type        = string
  default     = ""

  validation {
    condition     = var.oracle_metrics_secret == "" || can(regex("^projects/[^/]+/secrets/[^/]+/versions/[^/]+$", var.oracle_metrics_secret))
    error_message = "oracle_metrics_secret must be in the format: projects/<project>/secrets/<secret_name>/versions/<version>"
  }
}

variable "skip_database_config" {
  description = "Whether to skip database creation, and to simply install the Oracle software; Set to true if planning to migrate an existing database."
  type        = bool
  default     = false
}

<<<<<<< HEAD
# Single-instance input variables
variable "region" {
  description = "The GCP region where the instance and related resources will be deployed (e.g., us-central1)."
  type        = string
  default     = "us-central1"
}

variable "zone" {
  description = "The specific availability zone within the selected GCP region (e.g., us-central1-b)."
  type        = string
  default     = "us-central1-b"
}

variable "network" {
  description = "The name of the GCP network to which the instance will be attached."
  type        = string
  default     = "default"
}

variable "subnetwork" {
  description = "The name of the GCP subnetwork to which the instance will be attached; customize if using custom subnet creation mode."
  type        = string
  default     = ""
}

# Multi-instance input variables
variable "region1" {
  description = "The region of the first VM in multi-instance setup. Used to build the subnetwork self-link."
  type        = string
  default     = ""
}

variable "region2" {
  description = "The region of the second VM in multi-instance setup. Used to build the subnetwork self-link."
  type        = string
  default     = ""
}

variable "zone1" {
  description = "The GCP zone to deploy the first VM in multi-instance setup. Must be within region1."
  type        = string
  default     = ""
}

variable "zone2" {
  description = "The GCP zone to deploy the second VM in multi-instance setup. Must be within region2."
  type        = string
  default     = ""
}

variable "subnetwork1" {
  description = "The name of the subnetwork to use for the first VM in multi-instance setup. Must exist in region1."
  type        = string
  default     = ""
}

variable "subnetwork2" {
  description = "The name of the subnetwork to use for the second VM in multi-instance setup. Must exist in region2."
=======
variable "ora_pga_target_mb" {
  description = "Oracle session private memory aggregate target, in MB."
  type        = number
  default     = 0
}

variable "ora_sga_target_mb" {
  description = "Oracle shared memory target, in MB."
  type        = number
  default     = 0
}

variable "deployment_name" {
  description = "Name of the deployment provided by WLM"
>>>>>>> 581ea94b
  type        = string
  default     = ""
}<|MERGE_RESOLUTION|>--- conflicted
+++ resolved
@@ -281,7 +281,6 @@
   default     = false
 }
 
-<<<<<<< HEAD
 # Single-instance input variables
 variable "region" {
   description = "The GCP region where the instance and related resources will be deployed (e.g., us-central1)."
@@ -340,7 +339,10 @@
 
 variable "subnetwork2" {
   description = "The name of the subnetwork to use for the second VM in multi-instance setup. Must exist in region2."
-=======
+  type        = string
+  default     = ""
+}
+
 variable "ora_pga_target_mb" {
   description = "Oracle session private memory aggregate target, in MB."
   type        = number
@@ -355,7 +357,6 @@
 
 variable "deployment_name" {
   description = "Name of the deployment provided by WLM"
->>>>>>> 581ea94b
   type        = string
   default     = ""
 }