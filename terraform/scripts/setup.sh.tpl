--- conflicted
+++ resolved
@@ -126,10 +126,7 @@
 %{ if ora_sga_target_mb != ""}--ora-sga-target-mb "${ora_sga_target_mb}" %{ endif } \
 %{ if install_workload_agent }--install-workload-agent %{ endif } \
 %{ if oracle_metrics_secret != "" }--oracle-metrics-secret "${oracle_metrics_secret}" %{ endif } \
-<<<<<<< HEAD
 %{ if data_guard_protection_mode != "" }--data-guard-protection-mode "${data_guard_protection_mode}" %{ endif }
-=======
-%{ if db_password_secret != "" }--db-password-secret "${db_password_secret}" %{ endif }
 
 if [[ $? -eq 0 ]]; then
   state="ansible_completed_success"
@@ -152,5 +149,4 @@
 
 echo "Sending a signal to Cloud Logging to indicate Ansible completion status"
 echo "JSON payload to be sent: $payload"
-gcloud logging write "$CLOUD_LOG_NAME" "$payload" --payload-type=json
->>>>>>> 97fafc62
+gcloud logging write "$CLOUD_LOG_NAME" "$payload" --payload-type=json