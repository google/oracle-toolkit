#!/bin/bash

set -Eeuo pipefail

control_node_name="$(curl -s http://metadata.google.internal/computeMetadata/v1/instance/name -H 'Metadata-Flavor: Google')"
# The zone value from the metadata server is in the format 'projects/PROJECT_NUMBER/zones/ZONE'.
# extracting the last part
control_node_zone_full="$(curl -s http://metadata.google.internal/computeMetadata/v1/instance/zone -H 'Metadata-Flavor: Google')"
control_node_zone="$(basename "$control_node_zone_full")"
control_node_project_id="$(curl -s http://metadata.google.internal/computeMetadata/v1/project/project-id -H 'Metadata-Flavor: Google')"

cleanup() {
  if [[ -n "$heartbeat_pid" ]]; then
    echo "Stopping heartbeat process $heartbeat_pid"
    kill -9 "$heartbeat_pid" 2>/dev/null
  fi
  # https://cloud.google.com/compute/docs/troubleshooting/troubleshoot-os-login#invalid_argument
  echo "Deleting the public SSH key from the control node's service account OS Login profile to prevent exceeding the 32KiB limit"
  if ! gcloud --quiet compute os-login ssh-keys remove --key-file=/root/.ssh/google_compute_engine.pub; then
    echo "WARNING: Failed to remove SSH key. Continuing with instance deletion."
  fi
  echo "Deleting '$control_node_name' GCE instance in zone '$control_node_zone' in project '$control_node_project_id'..."
  gcloud --quiet compute instances delete "$control_node_name" --zone="$control_node_zone" --project="$control_node_project_id"
}

trap cleanup EXIT

CLOUD_LOG_NAME="Ansible_logs"
HEARTBEAT_INTERVAL=60

send_heartbeat() {
  while true; do
    timestamp=$(date --rfc-3339=seconds)
    payload=$(cat <<EOF
{
  "heartbeat": "true",
  "state": "heartbeat",
  "timestamp": "$timestamp",
  "deployment_name": "${deployment_name}",
  "instanceName": "$control_node_name",
  "zone": "$control_node_zone"
}
EOF
)
    gcloud logging write "$CLOUD_LOG_NAME" "$payload" --payload-type=json
    sleep "$HEARTBEAT_INTERVAL"
  done
}

send_heartbeat &
heartbeat_pid=$!

echo "Heartbeat started with PID $heartbeat_pid"


DEST_DIR="/oracle-toolkit"

apt-get update
apt-get install -y ansible python3-jmespath unzip python3-google-auth

control_node_sa="$(curl -s http://metadata.google.internal/computeMetadata/v1/instance/service-accounts/default/email -H 'Metadata-Flavor: Google')"
echo "Downloading '${gcs_source}' to /tmp"
if ! gsutil cp "${gcs_source}" /tmp/; then
  echo "ERROR: Failed to download '${gcs_source}'. Make sure the file exists and that the service account '$control_node_sa' has 'roles/storage.objectViewer' role on the bucket."
  exit 1
fi
zip_file="$(basename "${gcs_source}")"
mkdir -p "$DEST_DIR"
echo "Extracting files from '$zip_file' to '$DEST_DIR'"
unzip -o "/tmp/$zip_file" -d "$DEST_DIR"

num_nodes="$(echo '${oracle_nodes_json}' | jq "length")"
echo "num_nodes=$num_nodes"

if [[ "$num_nodes" > 1 ]]; then
  # extract the IP of the VM whose name ends with "-1"
  primary_ip="$(echo '${oracle_nodes_json}' | jq -r '.[] | select(.name | endswith("-1")) | .ip')"
  if [[ -z "$primary_ip" ]]; then
    echo "ERROR: Could not find a primary node ending with '-1'."
    exit 1
  fi
  echo "PRIMARY_IP: $primary_ip"
fi

cd "$DEST_DIR"

# Enable logging of Ansible tasks in JSON format to Google Cloud Logging
cat <<EOF >> ./ansible.cfg
callback_plugins = ./tools/callback_plugins

[cloud_logging]
project = $control_node_project_id
ignore_gcp_api_errors = false
enable_async_logging = true
log_name = $CLOUD_LOG_NAME
EOF

export DEPLOYMENT_NAME="${deployment_name}"

<<<<<<< HEAD
for node in $(echo '${oracle_nodes_json}' | jq -c '.[]'); do
  node_name="$(echo "$node" | jq -r '.name')"
  node_ip="$(echo "$node" | jq -r '.ip')"
  node_zone="$(echo "$node" | jq -r '.zone')"

  echo "Triggering SSH key creation via OS Login by running a one-time gcloud compute ssh command."
  echo "This ensures that a persistent SSH key pair is created and associated with your Google Account."
  echo "The private auto-generated ssh key (~/.ssh/google_compute_engine) will be used by Ansible to connect to the VM and run playbooks remotely."
  echo "Command:"
  echo "gcloud compute ssh '$node_name' --zone='$node_zone' --internal-ip --quiet --command whoami"

  timeout 2m bash -c "until gcloud compute ssh \"$node_name\" --zone=\"$node_zone\" --internal-ip --quiet --command whoami; do
    echo \"Waiting for SSH to become available on '$node_name'...\"
    sleep 5
  done" || {
    echo "ERROR: Timed out waiting for SSH"
    exit 1
  }

  ssh_user="$(gcloud compute os-login describe-profile --format='value(posixAccounts[0].username)')"
  if [[ -z "$ssh_user" ]]; then
    echo "ERROR: Failed to extract the POSIX username. This may be due to OS Login not being enabled or missing IAM permissions."
    exit 1
  fi

  if [[ "$num_nodes" -eq 1 || "$node_name" == *"-1" ]]; then
    echo "Configuring PRIMARY or SINGLE instance: $node_name, IP: $node_ip, Zone: $node_zone"
    bash install-oracle.sh \
    --cluster-type NONE \
    --instance-ip-addr "$node_ip" \
    --instance-ssh-user "$ssh_user" \
    --instance-ssh-key /root/.ssh/google_compute_engine \
    ${common_flags}
  elif [[ "$node_name" == *"-2" ]]; then
    echo "Configuring STANDBY node: $node_name, IP: $node_ip, Zone: $node_zone"
    bash install-oracle.sh \
    --cluster-type DG \
    --primary-ip-addr "$primary_ip" \
    --instance-ip-addr "$node_ip" \
    --instance-ssh-user "$ssh_user" \
    --instance-ssh-key /root/.ssh/google_compute_engine \
    ${common_flags}
  fi
done
=======
bash install-oracle.sh \
--instance-ssh-user "$ssh_user" \
--instance-ssh-key /root/.ssh/google_compute_engine \
%{ if ip_addr != "" }--instance-ip-addr "${ip_addr}" %{ endif } \
%{ if asm_disk_config != "" }--ora-asm-disks-json '${asm_disk_config}' %{ endif } \
%{ if data_mounts_config != "" }--ora-data-mounts-json '${data_mounts_config}' %{ endif } \
%{ if swap_blk_device != "" }--swap-blk-device "${swap_blk_device}" %{ endif } \
%{ if ora_swlib_bucket != "" }--ora-swlib-bucket "${ora_swlib_bucket}" %{ endif } \
%{ if ora_version != "" }--ora-version "${ora_version}" %{ endif } \
%{ if ora_backup_dest != "" }--backup-dest "${ora_backup_dest}" %{ endif } \
%{ if ora_db_name != "" }--ora-db-name "${ora_db_name}" %{ endif } \
%{ if ora_db_container != "" }--ora-db-container "${ora_db_container}" %{ endif } \
%{ if ntp_pref != "" }--ntp-pref "${ntp_pref}" %{ endif } \
%{ if ora_release != "" }--ora-release "${ora_release}" %{ endif } \
%{ if ora_edition != "" }--ora-edition "${ora_edition}" %{ endif } \
%{ if ora_listener_port != "" }--ora-listener-port "${ora_listener_port}" %{ endif } \
%{ if ora_redo_log_size != "" }--ora-redo-log-size "${ora_redo_log_size}" %{ endif } \
%{ if skip_database_config }--skip-database-config %{ endif } \
%{ if ora_pga_target_mb != ""}--ora-pga-target-mb "${ora_pga_target_mb}" %{ endif } \
%{ if ora_sga_target_mb != ""}--ora-sga-target-mb "${ora_sga_target_mb}" %{ endif } \
%{ if install_workload_agent }--install-workload-agent %{ endif } \
%{ if oracle_metrics_secret != "" }--oracle-metrics-secret "${oracle_metrics_secret}" %{ endif } \
%{ if db_password_secret != "" }--db-password-secret "${db_password_secret}" %{ endif }

if [[ $? -eq 0 ]]; then
  state="ansible_completed_success"
else
  state="ansible_completed_failure"
fi

timestamp=$(date --rfc-3339=seconds)
payload=$(cat <<EOF
{
  "state": "$state",
  "event_type": "ANSIBLE_RUNNER_SCRIPT_END",
  "timestamp": "$timestamp",
  "deployment_name": "${deployment_name}",
  "instanceName": "$control_node_name",
  "zone": "$control_node_zone"
}
EOF
)

echo "Sending a signal to Cloud Logging to indicate Ansible completion status"
echo "JSON payload to be sent: $payload"
gcloud logging write "$CLOUD_LOG_NAME" "$payload" --payload-type=json
>>>>>>> 97fafc62
<|MERGE_RESOLUTION|>--- conflicted
+++ resolved
@@ -97,7 +97,6 @@
 
 export DEPLOYMENT_NAME="${deployment_name}"
 
-<<<<<<< HEAD
 for node in $(echo '${oracle_nodes_json}' | jq -c '.[]'); do
   node_name="$(echo "$node" | jq -r '.name')"
   node_ip="$(echo "$node" | jq -r '.ip')"
@@ -142,30 +141,7 @@
     ${common_flags}
   fi
 done
-=======
-bash install-oracle.sh \
---instance-ssh-user "$ssh_user" \
---instance-ssh-key /root/.ssh/google_compute_engine \
-%{ if ip_addr != "" }--instance-ip-addr "${ip_addr}" %{ endif } \
-%{ if asm_disk_config != "" }--ora-asm-disks-json '${asm_disk_config}' %{ endif } \
-%{ if data_mounts_config != "" }--ora-data-mounts-json '${data_mounts_config}' %{ endif } \
-%{ if swap_blk_device != "" }--swap-blk-device "${swap_blk_device}" %{ endif } \
-%{ if ora_swlib_bucket != "" }--ora-swlib-bucket "${ora_swlib_bucket}" %{ endif } \
-%{ if ora_version != "" }--ora-version "${ora_version}" %{ endif } \
-%{ if ora_backup_dest != "" }--backup-dest "${ora_backup_dest}" %{ endif } \
-%{ if ora_db_name != "" }--ora-db-name "${ora_db_name}" %{ endif } \
-%{ if ora_db_container != "" }--ora-db-container "${ora_db_container}" %{ endif } \
-%{ if ntp_pref != "" }--ntp-pref "${ntp_pref}" %{ endif } \
-%{ if ora_release != "" }--ora-release "${ora_release}" %{ endif } \
-%{ if ora_edition != "" }--ora-edition "${ora_edition}" %{ endif } \
-%{ if ora_listener_port != "" }--ora-listener-port "${ora_listener_port}" %{ endif } \
-%{ if ora_redo_log_size != "" }--ora-redo-log-size "${ora_redo_log_size}" %{ endif } \
-%{ if skip_database_config }--skip-database-config %{ endif } \
-%{ if ora_pga_target_mb != ""}--ora-pga-target-mb "${ora_pga_target_mb}" %{ endif } \
-%{ if ora_sga_target_mb != ""}--ora-sga-target-mb "${ora_sga_target_mb}" %{ endif } \
-%{ if install_workload_agent }--install-workload-agent %{ endif } \
-%{ if oracle_metrics_secret != "" }--oracle-metrics-secret "${oracle_metrics_secret}" %{ endif } \
-%{ if db_password_secret != "" }--db-password-secret "${db_password_secret}" %{ endif }
+
 
 if [[ $? -eq 0 ]]; then
   state="ansible_completed_success"
@@ -188,5 +164,4 @@
 
 echo "Sending a signal to Cloud Logging to indicate Ansible completion status"
 echo "JSON payload to be sent: $payload"
-gcloud logging write "$CLOUD_LOG_NAME" "$payload" --payload-type=json
->>>>>>> 97fafc62
+gcloud logging write "$CLOUD_LOG_NAME" "$payload" --payload-type=json