#!/bin/bash

set -Eeuo pipefail

control_node_name="$(curl -s http://metadata.google.internal/computeMetadata/v1/instance/name -H 'Metadata-Flavor: Google')"
# The zone value from the metadata server is in the format 'projects/PROJECT_NUMBER/zones/ZONE'.
# extracting the last part
control_node_zone_full="$(curl -s http://metadata.google.internal/computeMetadata/v1/instance/zone -H 'Metadata-Flavor: Google')"
control_node_zone="$(basename "$control_node_zone_full")"
control_node_project_id="$(curl -s http://metadata.google.internal/computeMetadata/v1/project/project-id -H 'Metadata-Flavor: Google')"

cleanup() {
  echo "Deleting '$control_node_name' GCE instance in zone '$control_node_zone' in project '$control_node_project_id'..."
  gcloud --quiet compute instances delete "$control_node_name" --zone="$control_node_zone" --project="$control_node_project_id"
}

trap cleanup EXIT

DEST_DIR="/oracle-toolkit"

apt-get update
apt-get install -y ansible python3-jmespath unzip

echo "Triggering SSH key creation via OS Login by running a one-time gcloud compute ssh command."
echo "This ensures that a persistent SSH key pair is created and associated with your Google Account."
echo "The private auto-generated ssh key (~/.ssh/google_compute_engine) will be used by Ansible to connect to the VM and run playbooks remotely."
echo "Command:"
echo "gcloud compute ssh '${instance_name}' --zone='${instance_zone}' --internal-ip --quiet --command whoami"

timeout 2m bash -c 'until gcloud compute ssh "${instance_name}" --zone="${instance_zone}" --internal-ip --quiet --command whoami; do
  echo "Waiting for SSH to become available on '${instance_name}'..."
  sleep 5
done' || {
  echo "ERROR: Timed out waiting for SSH"
  exit 1
}

control_node_sa="$(curl -s http://metadata.google.internal/computeMetadata/v1/instance/service-accounts/default/email -H 'Metadata-Flavor: Google')"
echo "Downloading '${gcs_source}' to /tmp"
if ! gsutil cp "${gcs_source}" /tmp/; then
  echo "ERROR: Failed to download '${gcs_source}'. Make sure the file exists and that the service account '$control_node_sa' has 'roles/storage.objectViewer' role on the bucket."
  exit 1
fi
zip_file="$(basename "${gcs_source}")"
mkdir -p "$DEST_DIR"
echo "Extracting files from '$zip_file' to '$DEST_DIR'"
unzip -o "/tmp/$zip_file" -d "$DEST_DIR"

ssh_user="$(gcloud compute os-login describe-profile --format='value(posixAccounts[0].username)')"
if [[ -z "$ssh_user" ]]; then
  echo "ERROR: Failed to extract the POSIX username. This may be due to OS Login not being enabled or missing IAM permissions."
  exit 1
fi

cd "$DEST_DIR"

bash install-oracle.sh \
--instance-ssh-user "$ssh_user" \
--instance-ssh-key /root/.ssh/google_compute_engine \
%{ if ip_addr != "" }--instance-ip-addr "${ip_addr}" %{ endif } \
%{ if asm_disk_config != "" }--ora-asm-disks-json '${asm_disk_config}' %{ endif } \
%{ if data_mounts_config != "" }--ora-data-mounts-json '${data_mounts_config}' %{ endif } \
%{ if swap_blk_device != "" }--swap-blk-device "${swap_blk_device}" %{ endif } \
%{ if ora_swlib_bucket != "" }--ora-swlib-bucket "${ora_swlib_bucket}" %{ endif } \
%{ if ora_version != "" }--ora-version "${ora_version}" %{ endif } \
%{ if ora_backup_dest != "" }--backup-dest "${ora_backup_dest}" %{ endif } \
%{ if ora_db_name != "" }--ora-db-name "${ora_db_name}" %{ endif } \
%{ if ora_db_container != "" }--ora-db-container "${ora_db_container}" %{ endif } \
%{ if ntp_pref != "" }--ntp-pref "${ntp_pref}" %{ endif } \
%{ if ora_release != "" }--ora-release "${ora_release}" %{ endif } \
%{ if ora_edition != "" }--ora-edition "${ora_edition}" %{ endif } \
%{ if ora_listener_port != "" }--ora-listener-port "${ora_listener_port}" %{ endif } \
%{ if ora_redo_log_size != "" }--ora-redo-log-size "${ora_redo_log_size}" %{ endif } \
%{ if skip_database_config }--skip-database-config %{ endif } \
<<<<<<< HEAD
%{ if ora_pga_target_mb != ""}--ora-pga-target-mb "${ora_pga_target_mb}" %{ endif } \
%{ if ora_sga_target_mb != ""}--ora-sga-target-mb "${ora_sga_target_mb}" %{ endif }
=======
%{ if install_workload_agent }--install-workload-agent %{ endif } \
%{ if oracle_metrics_secret != "" }--oracle-metrics-secret "${oracle_metrics_secret}" %{ endif }
>>>>>>> 8983301f
<|MERGE_RESOLUTION|>--- conflicted
+++ resolved
@@ -72,10 +72,7 @@
 %{ if ora_listener_port != "" }--ora-listener-port "${ora_listener_port}" %{ endif } \
 %{ if ora_redo_log_size != "" }--ora-redo-log-size "${ora_redo_log_size}" %{ endif } \
 %{ if skip_database_config }--skip-database-config %{ endif } \
-<<<<<<< HEAD
 %{ if ora_pga_target_mb != ""}--ora-pga-target-mb "${ora_pga_target_mb}" %{ endif } \
-%{ if ora_sga_target_mb != ""}--ora-sga-target-mb "${ora_sga_target_mb}" %{ endif }
-=======
+%{ if ora_sga_target_mb != ""}--ora-sga-target-mb "${ora_sga_target_mb}" %{ endif } \
 %{ if install_workload_agent }--install-workload-agent %{ endif } \
-%{ if oracle_metrics_secret != "" }--oracle-metrics-secret "${oracle_metrics_secret}" %{ endif }
->>>>>>> 8983301f
+%{ if oracle_metrics_secret != "" }--oracle-metrics-secret "${oracle_metrics_secret}" %{ endif }