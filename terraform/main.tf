--- conflicted
+++ resolved
@@ -194,12 +194,9 @@
     install_workload_agent = var.install_workload_agent
     oracle_metrics_secret = var.oracle_metrics_secret
     skip_database_config = var.skip_database_config
-<<<<<<< HEAD
+    ora_pga_target_mb = var.ora_pga_target_mb
+    ora_sga_target_mb = var.ora_sga_target_mb
     deployment_name = var.deployment_name
-=======
-    ora_pga_target_mb       = var.ora_pga_target_mb
-    ora_sga_target_mb       = var.ora_sga_target_mb
->>>>>>> db574b19
   })
 
   metadata = {
