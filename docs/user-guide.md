---
published: True
---

# Oracle Toolkit for GCP: User Guide

## Table of Contents

- [Oracle Toolkit for GCP: User Guide](#oracle-toolkit-for-gcp-user-guide)
  - [Table of Contents](#table-of-contents)
  - [Command quick reference for single instance deployments](#command-quick-reference-for-single-instance-deployments)
  - [Command quick reference for RAC deployments](#command-quick-reference-for-rac-deployments)
  - [Command quick reference for DR deployments](#command-quick-reference-for-dr-deployments)
  - [Command quick reference for Oracle Database Free Edition deployments](#command-quick-reference-for-oracle-database-free-edition-deployments)
  - [Overview](#overview)
    - [Software Stack](#software-stack)
    - [Requirements and Prerequisites](#requirements-and-prerequisites)
      - [Control node requirements](#control-node-requirements)
      - [Target server requirements](#target-server-requirements)
  - [Installing the toolkit](#installing-the-toolkit)
  - [Downloading and staging the Oracle Software](#downloading-and-staging-the-oracle-software)
    - [Downloading the Oracle installation software](#downloading-the-oracle-installation-software)
      - [Downloading Patches from My Oracle Support](#downloading-patches-from-my-oracle-support)
      - [Required Oracle Software - Download Summary](#required-oracle-software---download-summary)
    - [Staging the Oracle installation media](#staging-the-oracle-installation-media)
      - [Cloud Storage bucket](#cloud-storage-bucket)
      - [Cloud Storage FUSE](#cloud-storage-fuse)
      - [NFS share](#nfs-share)
    - [Validating Media](#validating-media)
  - [Prerequisite configuration](#prerequisite-configuration)
    - [Data mount configuration](#data-mount-configuration)
    - [ASM disk group configuration](#asm-disk-group-configuration)
    - [Specifying LVM logical volumes](#specifying-lvm-logical-volumes)
  - [Configuring Installations](#configuring-installations)
    - [Configuration defaults](#configuration-defaults)
    - [Oracle User Directories](#oracle-user-directories)
    - [Database backup configuration](#database-backup-configuration)
    - [Parameters](#parameters)
      - [Target environment parameters](#target-environment-parameters)
      - [Software installation parameters](#software-installation-parameters)
      - [Storage configuration parameters](#storage-configuration-parameters)
      - [Database configuration parameters](#database-configuration-parameters)
      - [RAC configuration parameters](#rac-configuration-parameters)
      - [Backup configuration parameters](#backup-configuration-parameters)
      - [Additional operational parameters](#additional-operational-parameters)
      - [Using tags to run or skip specific parts of the toolkit](#using-tags-to-run-or-skip-specific-parts-of-the-toolkit)
  - [Example Toolkit Execution](#example-toolkit-execution)
  - [Oracle Database Free Edition Specific Details and Changes](#oracle-database-free-edition-specific-details-and-changes)
    - [Free Edition Version Details](#free-edition-version-details)
    - [Sample Invocations for Oracle Database Free Edition](#sample-invocations-for-oracle-database-free-edition)
    - [Example Oracle Toolkit Execution for Free Edition](#example-oracle-toolkit-execution-for-free-edition)
  - [Post installation tasks](#post-installation-tasks)
    - [Validate the Oracle installation with ORAchk](#validate-the-oracle-installation-with-orachk)
    - [Reset passwords](#reset-passwords)
    - [Validate the environment](#validate-the-environment)
      - [Listing Oracle ASM devices](#listing-oracle-asm-devices)
      - [Displaying cluster resource status](#displaying-cluster-resource-status)
      - [Verify an Oracle cluster](#verify-an-oracle-cluster)
      - [Oracle validation utilities](#oracle-validation-utilities)
    - [Patching](#patching)
      - [A note on patch metadata](#a-note-on-patch-metadata)
    - [Patching RAC databases](#patching-rac-databases)
      - [BMS RAC install with latest RU](#bms-rac-install-with-latest-ru)
    - [Destructive Cleanup](#destructive-cleanup)

## Command quick reference for single instance deployments

Sample commands for a simple quick-start and basic oracle-toolkit usage for an Oracle
"single instance" database. Refer to the remainder of this document for
additional details and comprehensive explanations of the toolkit, scripting,
options, and usage scenarios. All commands run from the "control node".

> **NOTE:** If deploying a single-instance database on GCE, refer to the
> [Quickstart for Using the Oracle Toolkit for Google Cloud on Compute Engine VMs](compute-vm-quickstart.md)
> document for additional information on provisioning GCE infrastructure and
> getting started with this toolkit.

1. Validate media specifying GCS storage bucket and optionally database:

   ```bash
   ./check-swlib.sh --ora-swlib-bucket gs://[cloud-storage-bucket-name] \
    --ora-version 19.3.0.0.0
   ```

1. Validate access to target server (optionally include -i and location of
   private key file):

   ```bash
   ssh ${INSTANCE_SSH_USER:-`whoami`}@${INSTANCE_IP_ADDR} sudo -u root hostname
   ```

1. Review oracle-toolkit parameters:

   ```bash
   ./install-oracle.sh --help
   ```

1. Run an installation:

   ```bash
   ./install-oracle.sh \
   --ora-swlib-bucket gs://[cloud-storage-bucket-name] \
   --backup-dest "+RECO" \
   --ora-swlib-path /u02/swlib/ \
   --ora-swlib-type gcs \
   --instance-ip-addr ${INSTANCE_IP_ADDR}
   ```

## Command quick reference for RAC deployments

Sample installation for an Oracle Real Application Clusters (RAC) installation.
Initial steps similar to those of the Single Instance installation.

1. Validate media specifying Cloud Storage bucket and optionally database
   version:

   ```bash
   ./check-swlib.sh --ora-swlib-bucket gs://[cloud-storage-bucket-name]
   --ora-version 19.3.0.0.0
   ```

1. Validate access to target RAC nodes:

   ```bash
   ssh ${INSTANCE_SSH_USER:-`whoami`}@${INSTANCE_IP_ADDR_NODE_1} sudo -u root hostname
   ssh ${INSTANCE_SSH_USER:-`whoami`}@${INSTANCE_IP_ADDR_NODE_2} sudo -u root hostname
   ```

1. Review optional oracle-toolkit parameters:

   `./install-oracle.sh --help`

1. Create the cluster configuration. You have two options:

   1. Edit the `cluster_config.json` JSON file template that is provided with the toolkit,
and then specify its path using the `--cluster-config` parameter
   1. Pass the cluster configuration JSON as an argument to the `--cluster-config-json` parameter

1. Install the database:

   ```bash
   ./install-oracle.sh \
   --ora-swlib-bucket gs://[cloud-storage-bucket-name] \
   --backup-dest "+RECO" \
   --ora-swlib-path /u02/swlib/ \
   --ora-swlib-type gcs \
   --cluster-type RAC \
   --cluster-config-json '[ { "scan_name": ... } ]'
   ```

## Command quick reference for DR deployments

The primary database must exist before you can create a standby database.

When you create the primary database, omit the `--cluster-type` option or set it to `NONE`. To create the primary database, see [Single Instance Deployments section](#command-quick-reference-for-single-instance-deployments).

To create a standby database, add the following options to the command options that you used to create the primary database:

- `--primary-ip-addr ${PRIMARY_IP_ADDR}`
- `--cluster-type DG`

1. Install a standby database:

   ```bash
   ./install-oracle.sh \
   --ora-swlib-bucket gs://[cloud-storage-bucket-name] \
   --instance-ip-addr ${INSTANCE_IP_ADDR} \
   --ora-swlib-path /u02/swlib/ \
   --backup-dest "+RECO" \
   --ora-swlib-type gcs \
   --primary-ip-addr ${PRIMARY_IP_ADDR} \
   --cluster-type DG
   ```

## Command quick reference for Oracle Database Free Edition deployments

The toolkit supports installing the Oracle Database Free edition, which is downloadable from the Oracle website: [Oracle Database Free Get Started](https://www.oracle.com/database/free/get-started/).

Unlike with other Oracle Database editions, the Free edition is available in [RPM package](https://en.wikipedia.org/wiki/RPM_Package_Manager) format only. Consequently, the associated Enterprise Linux pre-installation and database RPM files must be downloaded and staged in the GCS storage bucket.

1. Validate media specifying GCS storage bucket and specify `FREE` as the database edition:

   ```bash
   ./check-swlib.sh --ora-swlib-bucket gs://[cloud-storage-bucket-name] \
    --ora-edition FREE
   ```

1. Validate access to target server (optionally include -i and location of
   private key file):

   ```bash
   ssh ${INSTANCE_SSH_USER:-`whoami`}@${INSTANCE_IP_ADDR} sudo -u root hostname
   ```

1. Review oracle-toolkit parameters:

   ```bash
   ./install-oracle.sh --help
   ```

1. Run an installation:

   ```bash
   ./install-oracle.sh \
   --ora-edition FREE \
   --ora-swlib-bucket gs://[cloud-storage-bucket-name] \
   --backup-dest [backup-directory] \
   --instance-ip-addr ${INSTANCE_IP_ADDR}
   ```

## Overview

Oracle Toolkit for GCP provides an automated (scripted) mechanism
to help you install Oracle software and configure an initial Oracle database on
Google Cloud virtual machines or Bare Metal Solution servers. You can also use
the toolkit to provision initial Oracle Database Recovery Manager (RMAN) backups
to Google Cloud Storage or another storage system.

This guide is for experienced professional users of Oracle software who are
deploying Oracle Database software and preparing initial Oracle databases on
Google Cloud [Bare Metal Solution](https://cloud.google.com/bare-metal), or on
Google Cloud [Compute Engine](https://cloud.google.com/products/compute) .

The toolkit defines default values for most options, so you can run the toolkit
with only a few specifications. Your configuration options are listed later in
this guide.

For additional information about using this toolkit on GCE virtual machines
(instances) specifically, including details on infrastructure provisioning,
refer to the [Oracle Toolkit for Google Cloud - Compute Engine VM User Guide](compute-vm-user-guide.md).

The toolkit supports the following major releases of Oracle Database and applies
the most recent quarterly patches, also known as Oracle Release Updates or
RUs:

- Oracle 11.2.0.4.0
- Oracle 12.1.0.2.0
- Oracle 12.2.0.1.0
- Oracle 18c
- Oracle 19c
- Oracle 21c
- Oracle 23ai (currently [Free Edition](#oracle-database-free-edition-specific-details-and-changes))

The toolkit does not include any Oracle software. You must obtain the
appropriate licenses and download the Oracle software on your own. This guide
provides information about where to obtain Oracle software solely for your
convenience.

After downloading the Oracle software, you stage the software in a Cloud Storage
bucket where the toolkit can access it.

### Software Stack

The toolkit customizes the software stack for Oracle Database workloads. Any out
of a number of Oracle Database software releases can be installed. In addition,
the configuration of the software stack includes:

- The Oracle Grid Infrastructure (GI) and Automatic Storage Manager (ASM),
  at the same major release as the database software.
- The configuration of Oracle resources, like the database, listener, and
  ASM resources, via
  "[Oracle Restart](https://docs.oracle.com/en/database/oracle/oracle-database/19/admin/configuring-automatic-restart-of-an-oracle-database.html)"
  for single-instance deployments and Oracle Clusterware for RAC deployments.
- The optional separation of OS roles,"role separation," so you can have
  different OS users for the GI and database software.
- The installation of all of the required OS packages that are necessary for
  the Oracle software installation, including common packages, such as ntp,
  bind-utils, unzip, expect, wget, and net-tools.
- The configuration of Linux Huge Pages, usually as a percentage of the
  available memory, and the disabling of Red Hat Transparent Huge Pages (THP),
  as per the recommended Oracle practices.
- The adjustment of Linux kernel settings, as necessary. For more
  information, see the
  [Oracle documentation](https://docs.oracle.com/en/database/oracle/oracle-database/19/ladbi/minimum-parameter-settings-for-installation.html).
- The disabling of the Linux firewall and SELinux, as recommended for Oracle
  database servers.
- The creation of a swap device, as necessary.

You can further customize the environment and host server(s), as needed.

### Requirements and Prerequisites

You need at least two servers to install Oracle software by using the toolkit:

- **Control node**: a virtual or physical machine from which the toolkit is
  executed.
- **Database server(s)**: target where the Oracle software will be installed
  and configured.

A second database server (or node) is required for RAC deployments.

The following diagrams are similar, showing the architecture in both Bare Metal
Solution and Google Cloud virtual machine environments

![Shows workflow from user through control node to staging repository and then
to servers in the Bare Metal Solution environment. A dotted line goes to Cloud
Storage for backups.](oracle-toolkit-bm-architecture.png)

![Shows workflow from user through control node to staging repository and then
to servers in the GCE Solution environment. A dotted line goes to Cloud
Storage for backups.](oracle-toolkit-vm-architecture.png)

#### Control node requirements

The control node can be any server capable of ssh.

The control node must have the following software installed:

- [Ansible](<https://en.wikipedia.org/wiki/Ansible_(software)>)
  version 2.9 or higher.
- If you are using a Cloud Storage bucket to stage your Oracle installation
  media, the [Google Cloud SDK](https://cloud.google.com/sdk/docs).
- Ideally, a mainstream Linux OS.

Depending on the Linux distribution you are using on your control node, you can
install Ansible with `sudo apt-get install ansible`. Your installation command
might be different. You can verify your version of Ansible with ansible
`--version`.

You can use the [Google Cloud Shell](https://cloud.google.com/shell) as your
control node. Cloud Shell provides command-line access to a virtual machine
instance in a terminal window that opens in the web console. The latest version
of Cloud SDK is installed for you.

#### Target server requirements

Prior to running the toolkit, ensure that the control node has SSH access to a
Linux user account on the target server. The user account must have elevated
security privileges, such as granted by "sudo su -", to install and configure
Oracle software. The toolkit creates _Oracle software owners_, such as `oracle`
and `grid`.

The target database server(s) must be running a version of Linux that is
certified for Oracle Database. The toolkit currently supports the following
certified OS versions:

- Red Hat Enterprise Linux (RHEL) 7 and 8 (versions 7.3 and up).
- Oracle Linux (OL) 7 and 8 (versions 7.3 and up).

For more information about Oracle-supported platforms see the Oracle
certification matrix in the "My Oracle Support" (MOS) site (sign in required):
[https://support.oracle.com](https://support.oracle.com).

## Installing the toolkit

The latest version of the toolkit can be downloaded from GitHub:
[https://github.com/google/oracle-toolkit](https://github.com/google/oracle-toolkit)

On the `google/oracle-toolkit` home page in GitHub, download the toolkit to your
control node by clicking the **Clone or Download** button and selecting
**Download zip**.

If you are using the Cloud Shell as your control node, download the tool to your
$HOME directory.

## Downloading and staging the Oracle Software

You must download and stage the Oracle software yourself, in accordance with the
applicable licenses governing such software. The toolkit doesn't contain any
Oracle software. You are responsible for procuring the Oracle software that you
need and for complying with the applicable licenses.

### Downloading the Oracle installation software

Oracle software is divided into two general categories: **base software** that
you download from the [Oracle Software Delivery
Cloud](https://edelivery.oracle.com/) site (also known as Oracle "eDelivery") or
[Oracle Technology Network](https://www.oracle.com/database/technologies/oracle-database-software-downloads.html)
(also known as OTN), and **patches** that you download from Oracle's [My Oracle
Support](https://support.oracle.com/) (MOS) site.

One key exception: Oracle 11g base software can be downloaded directly from My
Oracle Support. Only Oracle 12c or later base software needs to be downloaded
from Oracle Software Delivery Cloud. Direct links to MOS downloads are provided
below.

Before you download Oracle software and patches, review and acknowledge Oracle's
license terms.

Before using the toolkit, download all the software pieces for your Oracle
release, including the base release, patch sets, the OPatch utility, and any
additional patches listed by Oracle (unless using `--no-patch`, at which
point only the base release is installed).

Do not unzip the downloaded installation files. The toolkit requires the
downloads in their original, compressed-file format.

#### Downloading Patches from My Oracle Support

For convenience, direct links to My Oracle Support (MOS) for applicable patches
are listed in the following section. You need an Oracle Single Sign-on account
that is linked to a valid Oracle Customer Support Identifier (CSI) to download
patches through My Oracle Support.

#### Required Oracle Software - Download Summary

<table>
<thead>
<tr>
<th>Oracle Release</th>
<th>Category - Site</th>
<th>Software Piece</th>
<th>File Name<br>
(From "Oracle eDelivery" or "My Oracle
Support")</th>
</tr>
</thead>
<tbody>
<tr>
<td>21.3.0.0.0</td>
<td>Base - eDelivery or OTN</td>
<td>Oracle Database 21.3.0.0.0 for Linux x86-64</td>
<td>V1011496-01.zip or LINUX.X64_213000_db_home.zip</td>
</tr>
<tr>
<td></td>
<td>Patch - MOS</td>
<td>Database Release Update 21.8.0.0.0</td>
<td>p34527084_210000_Linux-x86-64.zip</td>
</tr>
<tr>
<td></td>
<td></td>
<td>Database Release Update 21.9.0.0.0</td>
<td>p34839741_210000_Linux-x86-64.zip</td>
</tr>
<tr>
<td></td>
<td></td>
<td>Database Release Update 21.10.0.0.0</td>
<td>p35134934_210000_Linux-x86-64.zip</td>
</tr>
<tr>
<td></td>
<td></td>
<td>Database Release Update 21.11.0.0.0</td>
<td>p35428978_210000_Linux-x86-64.zip</td>
</tr>
<tr>
<td></td>
<td></td>
<td>Database Release Update 21.12.0.0.0</td>
<td>p35740258_210000_Linux-x86-64.zip</td>
</tr>
<tr>
<td></td>
<td></td>
<td>Database Release Update 21.13.0.0.0</td>
<td>p36041222_210000_Linux-x86-64.zip</td>
</tr>
<tr>
<td></td>
<td></td>
<td>Database Release Update 21.14.0.0.0</td>
<td>p36352352_210000_Linux-x86-64.zip</td>
</tr>
<tr>
<td></td>
<td></td>
<td>Database Release Update 21.15.0.0.0</td>
<td>p36696242_210000_Linux-x86-64.zip</td>
</tr>
<tr>
<td></td>
<td></td>
<td>Database Release Update 21.16.0.0.0</td>
<td>p36991631_210000_Linux-x86-64.zip</td>
</tr>
<tr>
<td></td>
<td></td>
<td>Database Release Update 21.17.0.0.0</td>
<td>p37350281_210000_Linux-x86-64.zip</td>
</tr>
<tr>
<td></td>
<<<<<<< HEAD
<td>Base - eDelivery or OTN</td>
=======
<td></td>
<td>Database Release Update 21.18.0.0.0</td>
<td>p37655430_210000_Linux-x86-64.zip</td>
</tr>
<tr>
<td></td>
>>>>>>> 99fef9ee
<td>Oracle Grid Infrastructure 21.3.0.0.0 for Linux x86-64</td>
<td>V1011504-01.zip or LINUX.X64_213000_grid_home.zip</td>
</tr>
<tr>
<td></td>
<td>Patch - MOS</td>
<td>GI Release Update 21.8.0.0.0</td>
<td>p34526142_210000_Linux-x86-64.zip</td>
</tr>
<tr>
<td></td>
<td></td>
<td>GI Release Update 21.9.0.0.0</td>
<td>p34838415_210000_Linux-x86-64.zip</td>
</tr>
<tr>
<td></td>
<td></td>
<td>GI Release Update 21.10.0.0.0</td>
<td>p35132566_210000_Linux-x86-64.zip</td>
</tr>
<tr>
<td></td>
<td></td>
<td>GI Release Update 21.11.0.0.0</td>
<td>p35427907_210000_Linux-x86-64.zip</td>
</tr>
<tr>
<td></td>
<td></td>
<td>GI Release Update 21.12.0.0.0</td>
<td>p35738010_210000_Linux-x86-64.zip</td>
</tr>
<tr>
<td></td>
<td></td>
<td>GI Release Update 21.13.0.0.0</td>
<td>p36031790_210000_Linux-x86-64.zip</td>
</tr>
<tr>
<td></td>
<td></td>
<td>GI Release Update 21.14.0.0.0</td>
<td>p36352207_210000_Linux-x86-64.zip</td>
</tr>
<tr>
<td></td>
<td></td>
<td>GI Release Update 21.15.0.0.0</td>
<td>p36696109_210000_Linux-x86-64.zip</td>
</tr>
<tr>
<td></td>
<td></td>
<td>GI Release Update 21.16.0.0.0</td>
<td>p36990664_210000_Linux-x86-64.zip</td>
</tr>
<tr>
<td></td>
<td></td>
<td>GI Release Update 21.17.0.0.0</td>
<td>p37349593_210000_Linux-x86-64.zip</td>
</tr>
<tr>
<td></td>
<td></td>
<td>GI Release Update 21.18.0.0.0</td>
<td>p37642955_210000_Linux-x86-64.zip</td>
</tr>
<tr>
<td></td>
<td></td>
<td>OPatch Utility</td>
<td><a href="https://updates.oracle.com/download/6880880.html"> p6880880_210000_Linux-x86-64.zip</a></td>
</tr>
<tr>
<td>19.3.0.0.0</td>
<td>Base - eDelivery or OTN</td>
<td>Oracle Database 19.3.0.0.0 for Linux x86-64</td>
<td>V982063-01.zip or LINUX.X64_193000_db_home.zip</td>
</tr>
<tr>
<td></td>
<td></td>
<td>Oracle Grid Infrastructure 19.3.0.0.0 for Linux x86-64</td>
<td>V982068-01.zip or LINUX.X64_193000_grid_home.zip</td>
</tr>
<tr>
<td></td>
<td>Patch - MOS</TD>
<TD>COMBO OF OJVM RU COMPONENT 19.27.0.0.250415 + GI RU 19.27.0.0.250415</td>
<td>p37591516_190000_Linux-x86-64.zip</td>
</tr>
<tr>
<td></td>
<td>Patch - MOS</TD>
<<<<<<< HEAD
=======
<TD>COMBO OF OJVM RU COMPONENT 19.27.0.0.250415 + GI RU 19.27.0.0.250415</td>
<td>p37591516_190000_Linux-x86-64.zip</td>
</tr>
<tr>
<td></td>
<td>Patch - MOS</TD>
>>>>>>> 99fef9ee
<TD>COMBO OF OJVM RU COMPONENT 19.26.0.0.250121 + GI RU 19.26.0.0.250121</td>
<td>p37262208_190000_Linux-x86-64.zip</td>
</tr>
<tr>
<td></td>
<td>Patch - MOS</TD>
<TD>COMBO OF OJVM RU COMPONENT 19.25.0.0.241015 + GI RU 19.25.0.0.241015</td>
<td>p36866740_190000_Linux-x86-64.zip</td>
</tr>
<tr>
<td></td>
<td>Patch - MOS</TD>
<TD>COMBO OF OJVM RU COMPONENT 19.24.0.0.240716 + GI RU 19.24.0.0.240716</td>
<td>p36522439_190000_Linux-x86-64.zip</td>
</tr>
<tr>
<td></td>
<td>Patch - MOS</TD>
<TD>COMBO OF OJVM RU COMPONENT 19.23.0.0.240416 + GI RU 19.23.0.0.240416</td>
<td>p36209493_190000_Linux-x86-64.zip</td>
</tr>
<tr>
<td></td>
<td></TD>
<TD>COMBO OF OJVM RU COMPONENT 19.22.0.0.240116 + GI RU 19.22.0.0.240116</td>
<td>p36031453_190000_Linux-x86-64.zip</td>
</tr>
<tr>
<td></td>
<td></TD>
<TD>COMBO OF OJVM RU COMPONENT 19.21.0.0.231017 + GI RU 19.21.0.0.231017</td>
<td>p35742441_190000_Linux-x86-64.zip</td>
</tr>
<tr>
<td></td>
<td></TD>
<TD>COMBO OF OJVM RU COMPONENT 19.13.0.0.211019 + GI RU 19.13.0.0.211019</td>
<td>p33248471_190000_Linux-x86-64.zip</td>
</tr>
<tr>
<td></td>
<td></td>
<td>COMBO OF OJVM RU COMPONENT 19.11.0.0.210420 + GI RU 19.11.0.0.210420</td>
<td>p32578973_190000_Linux-x86-64.zip</td>
</tr>
<tr>
<td></td>
<td></td>
<td>COMBO OF OJVM RU COMPONENT 19.10.0.0.210119 + GI RU 19.10.0.0.210119</td>
<td>p32126842_190000_Linux-x86-64.zip</td>
</tr>
<tr>
<td></td>
<td></td>
<td>COMBO OF OJVM RU COMPONENT 19.9.0.0.201020 + GI RU 19.9.0.0.201020</td>
<td>p31720429_190000_Linux-x86-64.zip</td>
</tr>
<tr>
<td></td>
<td></td>
<td>COMBO OF OJVM RU COMPONENT 19.8.0.0.200714 + GI RU 19.8.0.0.200714</td>
<td>p31326369_190000_Linux-x86-64.zip</td>
</tr>
<tr>
<td></td>
<td></td>
<td>COMBO OF OJVM RU COMPONENT 19.7.0.0.200414 + GI RU 19.7.0.0.200414</td>
<td>p30783556_190000_Linux-x86-64.zip</td>
</tr>
<tr>
<td></td>
<td></td>
<td>COMBO OF OJVM RU COMPONENT 19.6.0.0.200114 GI RU 19.6.0.0.200114</td>
<td>p30463609_190000_Linux-x86-64.zip</td>
</tr>
<tr>
<td></td>
<td></td>
<td>COMBO OF OJVM RU COMPONENT 19.5.0.0.191015 GI RU 19.5.0.0.191015</td>
<td>p30133178_190000_Linux-x86-64.zip</td>
</tr>
<tr>
<td></td>
<td></td>
<td>COMBO OF OJVM RU COMPONENT 19.4.0.0.190716 + GI RU 19.4.0.0.190716</td>
<td>p29699097_190000_Linux-x86-64.zip</td>
</tr>
<tr>
<td></td>
<td></td>
<td>OPatch Utility </td>
<td><a
href="https://support.oracle.com/epmos/faces/PatchResultsNDetails?releaseId=600000000122912&patchId=6880880&languageId=0&platformId=226">p6880880_190000_Linux-x86-64.zip</a></td>
</tr>
<tr>
<td>18.0.0.0.0</td>
<td>Base - eDelivery</td>
<td>Oracle Database 18.0.0.0.0 for Linux x86-64</td>
<td>V978967-01.zip</td>
</tr>
<tr>
<td></td>
<td></td>
<td>Oracle Grid Infrastructure 18.0.0.0.0 for Linux x86-64</td>
<td>V978971-01.zip</td>
</tr>
<tr>
<td></td>
<td>Patch - MOS</td>
<td>COMBO OF OJVM RU COMPONENT 18.14.0.0.210420 + GI RU 18.14.0.0.210420</td>
<td>p32579024_180000_Linux-x86-64.zip</td>
</tr>
<tr>
<td></td>
<td></td>
<td>COMBO OF OJVM RU COMPONENT 18.13.0.0.210119 + GI RU 18.13.0.0.210119</td>
<td>p32126862_180000_Linux-x86-64.zip</td>
</tr>
<tr>
<td></td>
<td></td>
<td>COMBO OF OJVM RU COMPONENT 18.12.0.0.201020 + GI RU 18.12.0.0.201020</td>
<td>p31720457_180000_Linux-x86-64.zip</td>
</tr>
<tr>
<td></td>
<td></td>
<td>COMBO OF OJVM RU COMPONENT 18.11.0.0.200714 + GI RU 18.11.0.0.200714</td>
<td>p31326376_180000_Linux-x86-64.zip</td>
</tr>
<tr>
<td></td>
<td></td>
<td>COMBO OF OJVM RU COMPONENT 18.10.0.0.200414 GI RU 18.10.0.0.200414</td>
<td>p30783607_180000_Linux-x86-64.zip</td>
</tr>
<tr>
<td></td>
<td></td>
<td>COMBO OF OJVM RU COMPONENT 18.9.0.0.200114 GI RU 18.9.0.0.200114</td>
<td>p30463635_180000_Linux-x86-64.zip</td>
</tr>
<tr>
<td></td>
<td></td>
<td>COMBO OF OJVM RU COMPONENT 18.8.0.0.191015 GI RU 18.8.0.0.191015</td>
<td>p30133246_180000_Linux-x86-64.zip</td>
</tr>
<tr>
<td></td>
<td></td>
<td>COMBO OF OJVM RU COMPONENT 18.7.0.0.190716 + GI RU 18.7.0.0.190716</td>
<td>p29699160_180000_Linux-x86-64.zip</td>
</tr>
<tr>
<td></td>
<td></td>
<td>COMBO OF OJVM RU COMPONENT 18.6.0.0.190416 + GI RU 18.6.0.0.190416</td>
<td>p29251992_180000_Linux-x86-64.zip</td>
</tr>
<tr>
<td></td>
<td></td>
<td>OPatch Utility</td>
<td><a
href="https://support.oracle.com/epmos/faces/PatchResultsNDetails?releaseId=600000000107457&patchId=6880880&languageId=0&platformId=226">p6880880_180000_Linux-x86-64.zip</a></td>
</tr>
<tr>
<td>12.2.0.1.0</td>
<td>Base - eDelivery</td>
<td>Oracle Database 12.2.0.1.0 for Linux x86-64</td>
<td>V839960-01.zip</td>
</tr>
<tr>
<td></td>
<td></td>
<td>Oracle Grid Infrastructure 12.2.0.1.0 for Linux x86-64 for Linux
x86-64</td>
<td>V840012-01.zip</td>
</tr>
<tr>
<td></td>
<td>Patch - MOS</td>
<td>COMBO OF OJVM RU COMPONENT 12.2.0.1.220118 + 12.2.0.1.220118 GIJAN2022RU</td>
<td>p33559966_122010_Linux-x86-64.zip</td>
</tr>
<tr>
<td></td>
<td>Patch - MOS</td>
<td>COMBO OF OJVM RU COMPONENT 12.2.0.1.211019 + 12.2.0.1.211019 GIOCT2021RU</td>
<td>p33248546_122010_Linux_Linux-x86-64.zip</td>
</tr>
<tr>
<td></td>
<td></td>
<td>COMBO OF OJVM RU COMPONENT 12.2.0.1.210420 + 12.2.0.1.210420 GIAPR2021RU</td>
<td>p32579057_122010_Linux-x86-64.zip</td>
</tr>
<tr>
<td></td>
<td></td>
<td>COMBO OF OJVM RU COMPONENT 12.2.0.1.210119 + 12.2.0.1.210119 GIJAN2021RU</td>
<td>p32126883_122010_Linux-x86-64.zip</td>
</tr>
<tr>
<td></td>
<td></td>
<td>COMBO OF OJVM RU COMPONENT 12.2.0.1.201020 + 12.2.0.1.201020 GIOCT2020RU</td>
<td>p31720486_122010_Linux-x86-64.zip</td>
</tr>
<tr>
<td></td>
<td></td>
<td>COMBO OF OJVM RU COMPONENT 12.2.0.1.200714 + 12.2.0.1.200714 GIJUL2020RU</td>
<td>p31326390_122010_Linux-x86-64.zip</td>
</tr>
<tr>
<td></td>
<td></td>
<td>COMBO OF OJVM RU COMPONENT 12.2.0.1.200414 12.2.0.1.200414 GIAPR2020RU</td>
<td>p30783652_122010_Linux-x86-64.zip</td>
</tr>
<tr>
<td></td>
<td></td>
<td>COMBO OF OJVM RU COMPONENT 12.2.0.1.200114 12.2.0.1.200114 GIJAN2020RU</td>
<td>p30463673_122010_Linux-x86-64.zip</td>
</tr>
<tr>
<td></td>
<td></td>
<td>COMBO OF OJVM RU COMPONENT 12.2.0.1.191015 12.2.0.1.191015 GIOCT2019RU</td>
<td>p30133386_122010_Linux-x86-64.zip</td>
</tr>
<tr>
<td></td>
<td></td>
<td>COMBO OF OJVM RU COMPONENT 12.2.0.1.190716 + 12.2.0.1.190716
GIJUL2019RU</td>
<td>p29699173_122010_Linux-x86-64.zip</td>
</tr>
<tr>
<td></td>
<td></td>
<td>COMBO OF OJVM RU COMPONENT 12.2.0.1.190416 + 12.2.0.1.190416
GIAPR2019RU</td>
<td>p29252072_122010_Linux-x86-64.zip</td>
</tr>
<tr>
<td></td>
<td></td>
<td>ACFS MODULE ORACLEACFS.KO FAILS TO LOAD ON OL7U3 SERVER WITH RHCK (Patch)
patch 25078431 for Linux x86-64</td>
<td><a
href="https://support.oracle.com/epmos/faces/PatchResultsNDetails?releaseId=600000000018520&patchId=25078431&languageId=0&platformId=226">p25078431_122010_Linux-x86-64.zip</a></td>
</tr>
<tr>
<td></td>
<td></td>
<td>OPatch Utility</td>
<td><a
href="https://support.oracle.com/epmos/faces/PatchResultsNDetails?releaseId=600000000063735&patchId=6880880&languageId=0&platformId=226">p6880880_122010_Linux-x86-64.zip</a></td>
</tr>
<tr>
<td>12.1.0.2.0</td>
<td>Base - eDelivery</td>
<td>Oracle Database 12.1.0.2.0 for Linux x86-64</td>
<td>V46095-01_1of2.zip<br>
V46095-01_2of2.zip</td>
</tr>
<tr>
<td></td>
<td></td>
<td>Oracle Database 12c Standard Edition 2 12.1.0.2.0 for Linux x86-64</td>
<td>V77388-01_1of2.zip<br>
V77388-01_2of2.zip</td>
</tr>
<tr>
<td></td>
<td></td>
<td>Oracle Grid Infrastructure 12.1.0.2.0 for Linux x86-64</td>
<td>V46096-01_1of2.zip<br>
V46096-01_2of2.zip</td>
</tr>
<tr>
<td></td>
<td>Patch - MOS</td>
<td>COMBO OF OJVM COMPONENT 12.1.0.2.220719 DB PSU + GIPSU 12.1.0.2.220719</td>
<td>p34163645_121020_Linux-x86-64.zip</td>
</tr>
<tr>
<td></td>
<td>Patch - MOS</td>
<td>COMBO OF OJVM COMPONENT 12.1.0.2.220419 DB PSU + GIPSU 12.1.0.2.220419</td>
<td>p33859511_121020_Linux-x86-64.zip</td>
</tr>
<tr>
<td></td>
<td>Patch - MOS</td>
<td>COMBO OF OJVM COMPONENT 12.1.0.2.220118 DB PSU + GIPSU 12.1.0.2.220118</td>
<td>p33560011_121020_Linux-x86-64.zip</td>
</tr>
<tr>
<td></td>
<td>Patch - MOS</td>
<td>COMBO OF OJVM COMPONENT 12.1.0.2.211019 DB PSU + GIPSU 12.1.0.2.211019</td>
<td>p33248580_121020_Linux-x86-64.zip</td>
</tr>
<tr>
<td></td>
<td></td>
<td>COMBO OF OJVM COMPONENT 12.1.0.2.201020 DB PSU + GIPSU 12.1.0.2.201020</td>
<td>p31720761_121020_Linux-x86-64.zip</td>
</tr>
<tr>
<td></td>
<td></td>
<td>COMBO OF OJVM COMPONENT 12.1.0.2.200714 DB PSU + GIPSU 12.1.0.2.200714</td>
<td>p31326400_121020_Linux-x86-64.zip</td>
</tr>
<tr>
<td></td>
<td></td>
<td>COMBO OF OJVM COMPONENT 12.1.0.2.200414 DB PSU GIPSU 12.1.0.2.200414</td>
<td>p30783882_121020_Linux-x86-64.zip</td>
</tr>
<tr>
<td></td>
<td></td>
<td>COMBO OF OJVM COMPONENT 12.1.0.2.200114 DB PSU GIPSU 12.1.0.2.200114</td>
<td>p30463691_121020_Linux-x86-64.zip</td>
</tr>
<tr>
<td></td>
<td></td>
<td>COMBO OF OJVM COMPONENT 12.1.0.2.191015 DB PSU GIPSU 12.1.0.2.191015</td>
<td>p30133443_121020_Linux-x86-64.zip</td>
</tr>
<tr>
<td></td>
<td></td>
<td>COMBO OF OJVM COMPONENT 12.1.0.2.190716 DB PSU + GIPSU 12.1.0.2.190716</td>
<td>p29699244_121020_Linux-x86-64.zip</td>
</tr>
<tr>
<td></td>
<td></td>
<td>COMBO OF OJVM COMPONENT 12.1.0.2.190416 DB PSU + GIPSU 12.1.0.2.190416</td>
<td>p29252164_121020_Linux-x86-64.zip</td>
</tr>
<tr>
<td></td>
<td></td>
<td>Combo OJVM PSU 12.1.0.2.190416 and Database Proactive BP 12.1.0.2.190416
patch 29252171 for Linux x86-64</td>
<td><a
href="https://support.oracle.com/epmos/faces/PatchResultsNDetails?releaseId=600000000009300&patchId=29252171&languageId=0&platformId=226">p29252171_121020_Linux-x86-64.zip</a></td>
</tr><tr>
<td></td>
<td></td>
<td>GI PSU 12.1.0.2.190416 patch 29176115 for Linux x86-64</td>
<td><a
href="https://support.oracle.com/epmos/faces/PatchResultsNDetails?releaseId=600000000009300&patchId=29176115&languageId=0&platformId=226">p29176115_121020_Linux-x86-64.zip</a></td>
</tr>
<tr>
<td></td>
<td></td>
<td>OPatch Utility</td>
<td><a
href="https://support.oracle.com/epmos/faces/PatchResultsNDetails?releaseId=80121010&patchId=6880880&languageId=0&platformId=226">p6880880_121010_Linux-x86-64.zip</a></td>
</tr>
<tr>
<td>11.2.0.4</td>
<td>Patch - MOS</td>
<td>11.2.0.4.0 PATCH SET FOR ORACLE DATABASE SERVER - Patch 13390677 for Linux
x86-64</td>
<td><a
href="https://support.oracle.com/epmos/faces/PatchResultsNDetails?releaseId=80112040&patchId=13390677&languageId=0&platformId=226">p13390677_112040_Linux-x86-64_1of7.zip</a><br>
<a
href="https://support.oracle.com/epmos/faces/PatchResultsNDetails?releaseId=80112040&patchId=13390677&languageId=0&platformId=226">p13390677_112040_Linux-x86-64_2of7.zip</a></td>
</tr>
<tr>
<td></td>
<td></td>
<td>11.2.0.4.0 PATCH SET FOR ORACLE DATABASE SERVER - Patch 13390677 for Linux
x86-64</td>
<td><a
href="https://support.oracle.com/epmos/faces/PatchResultsNDetails?releaseId=80112040&patchId=13390677&languageId=0&platformId=226">p13390677_112040_Linux-x86-64_3of7.zip</a></td>
</tr>
<tr>
<td></td>
<td></td>
<td>Combo of OJVM Component 11.2.0.4.201020 DB PSU + GI PSU 11.2.0.4.201020</td>
<td>p31720783_112040_Linux-x86-64.zip</td>
</tr>
<tr>
<td></td>
<td></td>
<td>Combo of OJVM Component 11.2.0.4.200714 DB PSU + GI PSU 11.2.0.4.200714</td>
<td>p31326410_112040_Linux-x86-64.zip</td>
</tr>
<tr>
<td></td>
<td></td>
<td>COMBO OF 11.2.0.4.200414 OJVM PSU GIPSU 11.2.0.4.200414</td>
<td>p30783890_112040_Linux-x86-64.zip</td>
</tr>
<tr>
<td></td>
<td></td>
<td>GRID INFRASTRUCTURE PATCH SET UPDATE 11.2.0.4.200114</td>
<td>p30501155_112040_Linux-x86-64.zip</td>
</tr>
<tr>
<td></td>
<td></td>
<td>GRID INFRASTRUCTURE PATCH SET UPDATE 11.2.0.4.191015</td>
<td>p30070097_112040_Linux-x86-64.zip</td>
</tr>
<tr>
<td></td>
<td></td>
<td>GRID INFRASTRUCTURE PATCH SET UPDATE 11.2.0.4.190716</td>
<td>p29698727_112040_Linux-x86-64.zip</td>
</tr>
<tr>
<td></td>
<td></td>
<td>GRID INFRASTRUCTURE PATCH SET UPDATE 11.2.0.4.190416</td>
<td>p29255947_112040_Linux-x86-64.zip</td>
</tr>
<tr>
<td></td>
<td></td>
<td>Combo OJVM PSU 11.2.0.4.190416 and Database PSU 11.2.0.4.190416 patch
29252186 for Linux x86-64</td>
<td><a
href="https://support.oracle.com/epmos/faces/PatchResultsNDetails?releaseId=80112040&patchId=29252186&languageId=0&platformId=226">p29252186_112040_Linux-x86-64.zip</a></td>
</tr>
<tr>
<td></td>
<td></td>
<td>GI PSU 11.2.0.4.190416 patch 29255947 for Linux x86-64</td>
<td><a
href="https://support.oracle.com/epmos/faces/PatchResultsNDetails?releaseId=80112040&patchId=29255947&languageId=0&platformId=226">p29255947_112040_Linux-x86-64.zip</a></td>
</tr>
<tr>
<td></td>
<td></td>
<td>RC SCRIPTS (/ETC/RC.D/RC.* , /ETC/INIT.D/* ) ON OL7 FOR CLUSTERWARE (Patch)
patch 18370031 for Linux x86-64</td>
<td><a
href="https://support.oracle.com/epmos/faces/PatchResultsNDetails?releaseId=600000000007588&patchId=18370031&languageId=0&platformId=226">p18370031_112040_Linux-x86-64.zip</a></td>
</tr>
<tr>
<td></td>
<td></td>
<td>OPatch Utility</td>
<td><a
href="https://support.oracle.com/epmos/faces/PatchResultsNDetails?releaseId=80112000&patchId=6880880&languageId=0&platformId=226">p6880880_112000_Linux-x86-64.zip</a></td>
</tr>
</tbody>
</table>

If the required software components are not properly downloaded and staged, the
oracle-toolkit will fail.

### Staging the Oracle installation media

You can stage the Oracle installation media in any one of the following
repository types:

- A [Cloud Storage](https://cloud.google.com/storage/docs/introduction) bucket.
- [Cloud Storage FUSE](https://cloud.google.com/storage/docs/gcs-fuse), an open
  source [FUSE](http://fuse.sourceforge.net/) adapter that allows you to mount
  Cloud Storage buckets as file systems on Linux or macOS systems.
- A network NFS share.

#### Cloud Storage bucket

To use a Cloud Storage bucket to stage your installation media, you need the
`gsutil` tool installed on your control node. The [`gsutil` tool](https://cloud.google.com/storage/docs/gsutil)
is a Python application that lets you access Cloud Storage from the command
line. To get the `gsutil` tool, install the [Cloud
SDK](https://cloud.google.com/sdk/docs).

#### Cloud Storage FUSE

With Cloud Storage FUSE, you can also pass the location of a Cloud Storage
service account json file. This is useful if your control node doesn't have a
proper instance service account. You should also confirm that the service
account scopes allow you to use Cloud Storage.

To create a new service account:

1. Navigate to your Google Cloud Console.
1. Select the **IAM & Admin** tab > **Service accounts**.
1. Click on **Create Service Account** and chose a relevant name.
1. Select a role that provides the permission that you need, such as
   **Storage Admin**.
1. Click on the "Create Key" button, and download the file in JSON format.

You can then pass the file as a parameter to the deployment:

```bash
--ora-swlib-type gcsfuse --ora-swlib-bucket oracle-swlib --ora-swlib-credentials ~/path_to/service_account.json
```

The toolkit uploads the service account to the server so that Cloud Storage FUSE
can use it.

#### NFS share

When you use an NFS share, you specify the NFS mount point on the
`ora-swlib-bucket` parameter:

```bash
--ora-swlib-type nfs --ora-swlib-bucket 192.168.0.250:/my_nfs_export
```

### Validating Media

You can validate that you have correctly staged all of the required installation
files by using the `check-swlib.sh` script, which validates the files based
on name, size, and MD5 message digest. To validate the media, specify the GCS
software bucket where the software is staged and the Oracle software version
that you are installing. The version default is 19.3.0.0.0.

Example of a successful media validation:

```bash
$ ./check-swlib.sh --ora-swlib-bucket gs://oracle-software --ora-version 19.3.0.0.0

Running with parameters from command line or environment variables:

ORA_SWLIB_BUCKET=gs://oracle-software
ORA_VERSION=19.3.0.0.0

Found V982063-01.zip : Oracle Database 19.3.0.0.0 for Linux x86-64
        file size matches (3059705302), md5 matches (1858bd0d281c60f4ddabd87b1c214a4f).

Found V982068-01.zip : Oracle Grid Infrastructure 19.3.0.0.0 for Linux x86-64
        file size matches (2889184573), md5 matches (b7c4c66f801f92d14faa0d791ccda721).

Found p29859737_190000_Linux-x86-64.zip : Oracle 19c DB RU patch 29859737 for Linux x86-64
        file size matches (498214157), md5 matches (3b017f517341df5b35e9fbd90f1f49aa).

Found p29800658_190000_Linux-x86-64.zip : Oracle 19c GI RU patch 29800658 for Linux x86-64
        file size matches (1365811472), md5 matches (13c0041a5ea7eb9fad4725d2136da627).

Found p29699097_190000_Linux-x86-64.zip : COMBO OF OJVM RU COMPONENT 19.4.0.0.190716 + GI RU 19.4.0.0.190716
        file size matches (1986870968), md5 matches (2206c8a2431eb6fa0c4f7dd5aa7a58b2).

Found p30133178_190000_Linux-x86-64.zip : COMBO OF OJVM RU COMPONENT 19.5.0.0.191015 GI RU 19.5.0.0.191015
        file size matches (2004604850), md5 matches (4189caeae850a7c4191fdd3fa4c0af6a).

Found p30463609_190000_Linux-x86-64.zip : COMBO OF OJVM RU COMPONENT 19.6.0.0.200114 GI RU 19.6.0.0.200114
        file size matches (2308492999), md5 matches (0b2f7ae16f623e8d26905ae7ba600b06).

Found p6880880_190000_Linux-x86-64.zip : OPatch Utility
        file size matches (111682884), md5 matches (ad583938cc58d2e0805f3f9c309e7431).
```

Example of a failed media validation:

```bash
$ ./check-swlib.sh --ora-swlib-bucket gs://oracle-software --ora-version 12.2.0.1.0
Running with parameters from command line or environment variables:

ORA_SWLIB_BUCKET=gs://oracle-software
ORA_VERSION=12.2.0.1.0

Found V839960-01.zip : Oracle Database 12.2.0.1.0 for Linux x86-64
        file size matches (3453696911), md5 matches (1841f2ce7709cf909db4c064d80aae79).

Found V840012-01.zip : Oracle Grid Infrastructure 12.2.0.1.0 for Linux x86-64 for Linux x86-64
        file size matches (2994687209), md5 matches (ac1b156334cc5e8f8e5bd7fcdbebff82).

Found p29252035_122010_Linux-x86-64.zip : Combo Of OJVM Update Component 12.2.0.1.190416 + DB Update 12.2.0.1.190416 patch 29252035 for Linux x86-64
        file size matches (514033994), md5 matches (1a645dd57d06795a966a8882cc59243e).

Found p29301687_122010_Linux-x86-64.zip : Grid Infrastructure Release Update 12.2.0.1.190416 patch 29301687 for Linux x86-64
        file size matches (1736326653), md5 matches (1648e66220987dae6ecd757bc9f424ba).

Found p25078431_122010_Linux-x86-64.zip : ACFS MODULE ORACLEACFS.KO FAILS TO LOAD ON OL7U3 SERVER WITH RHCK (Patch) patch 25078431 for Linux x86-64
        file size matches (537299043), md5 matches (84ad563860b583fdd052bca0dcc33939).

Object gs://oracle-software/p29252072_122010_Linux-x86-64.zip COMBO OF OJVM RU COMPONENT 12.2.0.1.190416 + 12.2.0.1.190416 GIAPR2019RU not found: CommandException: One or more URLs matched no objects.

Found p29699173_122010_Linux-x86-64.zip : COMBO OF OJVM RU COMPONENT 12.2.0.1.190716 + 12.2.0.1.190716 GIJUL2019RU
        file size matches (2096740052), md5 matches (d5955b2e975752d3cd164a3e7db9aaaf).

Found p30133386_122010_Linux-x86-64.zip : COMBO OF OJVM RU COMPONENT 12.2.0.1.191015 12.2.0.1.191015 GIOCT2019RU
        file size matches (1925393453), md5 matches (25c30defbcc6e470e574fb3e16abb1d2).

Found p30463673_122010_Linux-x86-64.zip : COMBO OF OJVM RU COMPONENT 12.2.0.1.200114 12.2.0.1.200114 GIJAN2020RU
        file size matches (2135739707), md5 matches (04e26701ecdf04898abe363cdbeaaa40).

Found p6880880_122010_Linux-x86-64.zip : OPatch Utility
        size does not match (remote: 118408624, expected: 111682884), md5 does not match (remote: b8e1367997544ab2790c5bcbe65ca805, expected: ad583938cc58d2e0805f3f9c309e7431).
```

## Prerequisite configuration

Create JSON formatted configurations for the data mount devices and the ASM disk group.
They can be stored in files or passed via CLI parameters.

The [host provisinoing tool](host-provisioning.md) can configure newly-provisioned
BMS hosts to run the toolkit installer, including authentication, Internet access,
and local mountpoints.

### Data mount configuration

In the data mount configuration, you specify disk device attributes for:

- Oracle software installation, which is usually mounted at `/u01`
- Oracle diagnostic destination, which is usually mounted at `/u02`

Specify the block devices (actual devices, not
partitions), the mount point names, the file system types, and the mount options
in valid JSON format.

When you run the toolkit, specify the path to the configuration file by using
either the `--ora-data-mounts` command line option or the
`ORA_DATA_MOUNTS` environment variable. The file path can be relative or
fully qualified. The file name defaults to `data_mounts_config.json`.
Alternatively, pass the file content directly as JSON using `--ora-data-mounts-json` parameter.
If both are present, `--ora-data-mounts-json` takes precedence.

The following example shows a properly formatted JSON data mount configuration file:

```json
[
  {
    "purpose": "software",
    "blk_device": "/dev/mapper/3600a098038314352502b4f782f446138",
    "name": "u01",
    "fstype": "xfs",
    "mount_point": "/u01",
    "mount_opts": "nofail"
  },
  {
    "purpose": "diag",
    "blk_device": "/dev/mapper/3600a098038314352502b4f782f446230",
    "name": "u02",
    "fstype": "xfs",
    "mount_point": "/u02",
    "mount_opts": "nofail"
  }
]
```

### ASM disk group configuration

In the ASM disk group configuration, specify the disk group names, the disk
names, and the associated block devices (the actual devices, not partitions) in a
valid JSON format.

When you run the toolkit, specify the path to the configuration file by using
either the `--ora-asm-disks` command line option or the `ORA_ASM_DISKS`
environment variable. The file path can be relative or fully qualified. The file
name defaults to `ask_disk_config.json`. Alternatively, pass the file content directly
as a JSON using `--ora-asm-disks-json` parameter. If both are present,
`--ora-asm-disks-json` takes precedence.

The following example shows a properly formatted JSON ASM disk group configuration file:

```json
[
  {
    "diskgroup": "DATA",
    "disks": [
      { "name": "DATA_1234567538", "blk_device": "/dev/mapper/3600a098038314344382b4f1234567538" },
      { "name": "DATA_123456752D", "blk_device": "/dev/mapper/3600a098038314344382b4f123456752d" },
      { "name": "DATA_1234567541", "blk_device": "/dev/mapper/3600a098038314344382b4f1234567541" },
      { "name": "DATA_1234567542", "blk_device": "/dev/mapper/3600a098038314344382b4f1234567542" },
      { "name": "DATA_1234567543", "blk_device": "/dev/mapper/3600a098038314344382b4f1234567543" },
      { "name": "DATA_1234567544", "blk_device": "/dev/mapper/3600a098038314344382b4f1234567544" }
    ]
  },
  {
    "diskgroup": "RECO",
    "disks": [
      { "name": "RECO_1234567546", "blk_device": "/dev/mapper/3600a098038314344382b4f1234567546" },
      { "name": "RECO_1234567547", "blk_device": "/dev/mapper/3600a098038314344382b4f1234567547" },
      { "name": "RECO_1234567548", "blk_device": "/dev/mapper/3600a098038314344382b4f1234567548" }
    ]
  }
]
```

### Specifying LVM logical volumes

In addition to the raw devices, you can also specify LVM logical volumes by
using the following format:

`"blk_device": "/dev/mapper/oracle-data"`

## Configuring Installations

You run the toolkit by using the `install-oracle.sh` shell script.

**IMPORTANT**: From the control node, run the toolkit shell scripts by using a
Linux user account that has the necessary SSH permissions and privileges on the
target database server(s).

You need to specify the Cloud Storage bucket that contains the Oracle software
and the backup destination for an initial RMAN backup. Running with the --help
argument displays the list of available options.

Although the toolkit provides defaults for just about everything, in most cases,
you need to customize your installation to some degree. Your customizations can
range from simple items, such as the name of a database or the associated
database edition, to less frequently adjusted items, such as ASM disk groups
configurations. Regardless, the toolkit allows you to specify overrides for most
configuration parameters.

As well as creating the initial database, the toolkit implements and schedules a
simple RMAN backup script. You can adjust the backup parameters either before or
after running the toolkit, as required.

### Configuration defaults

Most parameters have default values, so you only need to specify them when you
need a different value. The parameter values that the toolkit uses are echoed
during execution so you can confirm the configuration.

The complete list of parameters and their values are provided in the [Parameters
section](#parameters).

### Oracle User Directories

The Oracle convention for naming of file system mounts is **_/pm_**, where
**_p_** is a string constant and **_m_** is a unique key, typically a two digit
integer. The standard string constant for Oracle user file system mounts is the
letter "u".

Following this convention, the toolkit creates the following default file system
mounts:

- **/u01** - For Oracle software. For example, /u01/app/oracle/product.

- **/u02** - For other Oracle files, including software staging and, optionally, the
  Oracle Automatic Diagnostic Repository (ADR).

You don't have to use a separate file system, physical device, or logical volume
for the software staging and other purposes. You can use the single file system,
/u01, or whatever you choose to call it, if you want to.

### Database backup configuration

As a part of installation, the toolkit creates an initial RMAN full database
backup, an archived redo log backup, and sets the initial backup schedule based
on your specifications or the default backup values.

The parameters for configuring your backups are described in [Backup
configuration parameters](#backup-configuration-parameters). The following list shows the
default backup configuration implemented by the toolkit:

- Backup scripts are stored in the directory `/home/oracle/scripts`.
- Associated log files are stored in the directory `/home/oracle/logs`.
- Weekly FULL database LEVEL=0 backups are run at 01:00 on Sundays.
- Daily FULL database LEVEL=1 cumulative incremental backups are run at
  01:00, Monday through Friday.
- Hourly archived redo log backups run at 30 minutes past every hour.
- RMAN backups are written to the Fast Recovery Area (FRA).

The toolkit schedules the backups by using the Linux cron utility under the
Oracle software owner user. You can run the backup scripts as necessary.

After installation is complete, you can adjust any of the attributes of the
backup scheme. You can also replace any and all parts of the initial backup
scheme or the backup script with your own scripts or backup tools.

#### gcsfuse backup

You can use Cloud Storage buckets for Oracle rman scripts to write and store backups.

#### Cloud Storage bucket

- A [Cloud Storage](https://cloud.google.com/storage/docs/introduction) bucket.
- [Cloud Storage FUSE](https://cloud.google.com/storage/docs/gcs-fuse), an open
  source [FUSE](http://fuse.sourceforge.net/) adapter that allows you to mount
  Cloud Storage buckets as file systems on Linux or macOS systems.
- Review backup [Cloud Storage bucket options](https://cloud.google.com/storage).

To use a Cloud Storage bucket for your backups, you need to follow the steps below:

- Identify the Compute Engine instance service account. Go to:
  - [Compute Engine VM instances](https://console.cloud.google.com/compute/instances)
  - Select the Oracle Server to configure
  - Identify Service account, for example: abcdefg-compute@developer.gserviceaccount.com
  - Access the Cloud Storage bucket [Cloud Storage](https://console.cloud.google.com/storage/browser)
  - Select the bucket that will store the backups, click on the three dots on the far right of the bucket selected and click Edit access.
  - Click on Add Principal and add the identified Compute Engine VM instance service account from the Oracle Server to configure.
  - In the Role drop down select Storage Legacy Bucket Owner and save.

#### Cloud Storage FUSE

- With Cloud Storage FUSE, you can use the auth service account of the Compute Engine instance to access and mount the Cloud Storage bucket.
- Follow the steps above on Cloud Storage bucket.
- You can verify the auth service account by running the command as the Example below:
  - `gcloud compute ssh gce_vm_instance_name --command="sudo su -c 'gcloud auth list'"`
  - You should see the same account in the auth list as the one used in the Cloud Storage bucket configuration steps.

### Parameters

The following sections document the parameters, organized by installation task
and then by the attribute that you use the parameter to specify.

Most attributes can be specified by using either an environment variable or a
command-line command. Environment variables are presented in capital letters.
Command-line commands are presented in lower case letters and are preceded by
two dashes.

You can specify parameters as either command line arguments or as predefined
environment variables.

Default values for the parameters are shown in bold letters.

#### Target environment parameters

<table>
<thead>
<tr>
<th>Attribute</th>
<th>Parameter options</th>
<th>Range of Values</th>
<th>Notes</th>
</tr>
</thead>
<tbody>
<tr>
<td>Target server IP address</td>
<td><p><pre>
INSTANCE_IP_ADDR
<br>
--instance-ip-addr
</pre></p>
</td>
<td>user defined - no default</td>
<td>The IP address of the target server to host the Oracle software and
database.<br>
Applicable for Oracle "single instance" installations.</td>
</tr>
<tr>
<td>Primary server IP address</td>
<td><p><pre>
PRIMARY_IP_ADDR
<br>
--primary-ip-addr
</pre></p>
</td>
<td>user defined - no default</td>
<td>The IP address of the primary server to use as source of primary database
for Data Guard configuration.<br>
Applicable for Oracle "single instance" installations.</td>
</tr>
<tr>
<td>Target server host name</td>
<td><p><pre>
INSTANCE_HOSTNAME
<br>
--instance-hostname
</pre></p>
</td>
<td>user defined<br>
INSTANCE_IP_ADDR</td>
<td>Optional hostname for the target server. Defaults to value of
INSTANCE_IP_ADDR. Specifying a hostname adds clarity to log and debug
files. </td>
</tr>
<tr>
<td>User on target server </td>
<td><p><pre>
INSTANCE_SSH_USER
<br>
--instance-ssh-user
</pre></p>
</td>
<td>user defined<br>
current user</td>
<td>Remote user with connectivity (including privilege escalation capabilities)
on target server.</td>
</tr>
<tr>
<td>Private key file for ssh connectivity to target server</td>
<td><p><pre>
INSTANCE_SSH_KEY
<br>
--instance-ssh-key
</pre></p>
</td>
<td>user defined<br>
~/.ssh/id_rsa</td>
<td></td>
</tr>
<tr>
<td>Ansible inventory file name</td>
<td><p><pre>
No environment variable
<br>
--inventory-file
</pre></p>
</td>
<td>user defined<br>
oracle-toolkit generated</td>
<td>Optional Ansible inventory file name. If not supplied, the toolkit
generates a filename.</td>
</tr>
</tbody>
</table>

#### Software installation parameters

<table>
<thead>
<tr>
<th>Attribute</th>
<th>Parameters</th>
<th>Parameter Values</th>
<th>Notes</th>
</tr>
</thead>
<tbody>
<tr>
<td>Oracle version</td>
<td><p><pre>
ORA_VERSION
--ora-version
</pre></p>
</td>
<td>19.3.0.0.0<br>
18.0.0.0.0<br>
12.2.0.1.0<br>
12.1.0.2.0<br>
11.2.0.4.0</td>
<td>All mainstream major releases.</td>
</tr>
<tr>
<td>Oracle edition</td>
<td><p><pre>
ORA_EDITION
--ora-edition
</pre></p>
</td>
<td>EE<br>
SE, for 11.2.0.4.0 only<br>
SE2, for 12.1.0.2.0 and above<br>
FREE, for Oracle Database Free</td>
<td>SE or SE2 depending on the Oracle version chosen.</td>
</tr>
<tr>
<td>Software library type</td>
<td><p><pre>
ORA_SWLIB_TYPE
--ora-swlib-type
</pre></p>
</td>
<td>GCS<br>
GCSFUSE<br>
NFS</td>
<td>Remote storage type acting as a software library where the required
installation media is stored.</td>
</tr>
<tr>
<td>Software library location</td>
<td><p><pre>
ORA_SWLIB_BUCKET
--ora-swlib-bucket
</pre></p></td>
<td>user defined - no default<br>
Example: gs://oracle-software</td>
<td>GCS bucket where the required base software and patches have been
downloaded and staged.<br>
<br>
Only used when ORA_SWLIB_TYPE=GCS.</td>
</tr>
<tr>
<td>Software library path</td>
<td><p><pre>
ORA_SWLIB_PATH
--ora-swlib-path
</pre></p></td>
<td>user defined<br>
/u01/swlib</td>
<td>Path where the required base software and patches have been downloaded and
staged.<br>
<br>
Not used when ORA_SWLIB_TYPE=GCS.</td>
</tr>
<tr>
<td>Service account key file</td>
<td><p><pre>
ORA_SWLIB_CREDENTIALS
--ora-swlib-credentials
</pre></p></td>
<td>user defined - no default</td>
<td>Service account key file name. Only used when ORA_SWLIB_TYPE=GCSFUSE.</td>
</tr>
<tr>
<td>Storage configuration</td>
<td><br>
<p><pre>
ORA_DATA_MOUNTS
--ora-data-mounts
</pre></p></td>
<td>user defined<br>
data_mounts_config.json</td>
<td>Properly formatted JSON file providing mount and file system details for
local mounts including installation location for the Oracle software and
the location for Oracle diagnostic (ADR) directories. See <a
href="#data-mount-configuration">Data mount configuration</a>.</td>
</tr>
<tr>
<td>Storage configuration</td>
<td><br>
<p><pre>
ORA_DATA_MOUNTS_JSON
--ora-data-mounts-json
</pre></p></td>
<td>user defined<br>
</td>
<td>Properly formatted JSON providing mount and file system details for
local mounts including installation location for the Oracle software and
the location for Oracle diagnostic (ADR) directories. See <a
href="#data-mount-configuration">Data mount configuration</a>.</td>
</tr>
<tr>
<td>Software unzip location</td>
<td><p><pre>
ORA_STAGING
--ora-staging
</pre></p></td>
<td>user defined<br>
ORA_SWLIB_PATH</td>
<td>Working area for unzipping and staging software and installation
files.<br>
<br>
Should have at least 16GB of available free space.</td>
</tr>
<tr>
<td>Listener Name</td>
<td><p><pre>
ORA_LISTENER_NAME
--ora-listener-name
</pre></p></td>
<td>user defined<br>
LISTENER</td>
<td></td>
</tr>
<tr>
<td>Listener Port</td>
<td><p><pre>
ORA_LISTENER_PORT
--ora-listener-port
</pre></p></td>
<td>user defined<br>
1521</td>
<td></td>
</tr>
<tr>
<td>Preferred NTP server</td>
<td><p><pre>
NTP_PREF
--ntp-pref
</pre></p></td>
<td>user defined - no default</td>
<td>Preferred NTP server to use in /etc/chrony.conf.<br>
<br>
Optional: set only if you need to manually define an NTP server, instead of
relying on the OS defaults.</td>
</tr>
<tr>
<td>Swap device</td>
<td><p><pre>
SWAP_BLK_DEVICE
--swap-blk-device
</pre></p></td>
<td>user defined - no default</td>
<td>Swap device to optionally create.<br>
<br>
Optional: set if you would like a swap partition and swap file created.</td>
</tr>
</tbody>
</table>

#### Storage configuration parameters

<table>
<thead>
<tr>
<th>Attribute</th>
<th>Parameters</th>
<th>Parameter Values</th>
<th>Notes</th>
</tr>
</thead>
<tbody>
<tr>
<td>ASM disk management</td>
<td><p><pre>
ORA_DISK_MGMT
--ora-disk-mgmt
</pre></p></td>
<td>asmlib<br>
udev</td>
<td>ASMlib option is applicable to Oracle Linux as RHEL implementation requires
Red Hat support. See MOS Doc ID: 1089399.1</td>
</tr>
<tr>
<td>Grid user role separation</td>
<td><p><pre>
ORA_ROLE_SEPARATION
--ora-role-separation
</pre></p></td>
<td>true<br>
false</td>
<td>Role separation means that the Grid Infrastructure is owned by the OS user
"grid" instead of the OS user "oracle".</td>
</tr>
<tr>
<td>Data file destination (ASM disk group or file system location)</td>
<td><p><pre>
ORA_DATA_DESTINATION
--ora-data-destination
</pre></p></td>
<td>user defined<br>
DATA</td>
<td>Default location for DB files for initial database.</td>
</tr>
<tr>
<td>Recovery area destination (ASM disk group or file system location)</td>
<td><p><pre>
ORA_RECO_DESTINATION
--ora-reco-destination
</pre></p></td>
<td>user defined<br>
RECO</td>
<td>Default location for FRA files for initial database.</td>
</tr>
<tr>
<td>ASM disk group configuration</td>
<td><p><pre>
ORA_ASM_DISKS
--ora-asm-disks
</pre></p></td>
<td>user defined<br>
asm_disk_config.json</td>
<td>Name of an ASM configuration file that contains ASM disk groups definitions in
valid JSON format. See <a href="#asm-disk-group-configuration">ASM disk group configuration</a>.</td>
</tr>
<tr>
<td>ASM disk group configuration</td>
<td><p><pre>
ORA_ASM_DISKS_JSON
--ora-asm-disks-json
</pre></p></td>
<td>user defined<br></td>
<td>ASM disk groups definition in a valid JSON format.
See <a href="#asm-disk-group-configuration">ASM disk group configuration</a>.</td>
</tr>
</tbody>
</table>

#### Database configuration parameters

<table>
<thead>
<tr>
<th>Attribute</th>
<th>Parameters</th>
<th>Parameter Values</th>
<th>Notes</th>
</tr>
</thead>
<tbody>
<tr>
<td>Database name</td>
<td><p><pre>
ORA_DB_NAME
--ora-db-name
</pre></p></td>
<td>user defined<br>
ORCL</td>
<td>Up to 8 characters. Must start with a letter. Other 7 characters can
include alphanumeric characters, underscore, number sign, and
dollar sign</td>
</tr>
<tr>
<td>Database domain</td>
<td><p><pre>
ORA_DB_DOMAIN
--ora-db-domain
</pre></p></td>
<td>user defined<br>
.world</td>
<td>String of name components up to 128 characters long including periods.</td>
</tr>
<tr>
<td>Character set</td>
<td><p><pre>
ORA_DB_CHARSET
--ora-db-charset
</pre></p></td>
<td>user defined<br>
AL32UTF8</td>
<td></td>
</tr>
<tr>
<td>National character set</td>
<td><p><pre>
ORA_DB_NCHARSET
--ora-db-ncharset
</pre></p></td>
<td>user defined<br>
AL16UTF16</td>
<td></td>
</tr>
<tr>
<td>Database compatibility setting</td>
<td><p><pre>
COMPATIBLE_RDBMS
--compatible-rdbms
</pre></p></td>
<td>user defined<br>
Oracle version</td>
<td>Defaults to the value of ORA_VERSION.</td>
</tr>
<tr>
<td>Container database</td>
<td><p><pre>
ORA_DB_CONTAINER
--ora-db-container
</pre></p></td>
<td>true<br>
false</td>
<td>Not applicable for release 11.2.0.4.</td>
</tr>
<tr>
<td>PDB name</td>
<td><p><pre>
ORA_PDB_NAME
--ora-pdb-name-prefix
</pre></p></td>
<td>PDB</td>
<td>Not applicable for release 11.2.0.4.</td>
</tr>
<tr>
<td>PDB count</td>
<td><p><pre>
ORA_PDB_COUNT
--ora-pdb-count
</pre></p></td>
<td>1</td>
<td>If greater than 1, a numeric is appended to each PDB name.<br>
<br>
The PDB count may have Oracle licensing implications.<br>
<br>
Not applicable for release 11.2.0.4.</td>
</tr>
<tr>
<td>Database type</td>
<td><p><pre>
ORA_DB_TYPE
--ora-db-type
</pre></p></td>
<td>MULTIPURPOSE<br>
DATA_WAREHOUSING<br>
OLTP</td>
<td></td>
</tr>
<tr>
<td>Redo log size</td>
<td><p><pre>
ORA_REDO_LOG_SIZE
--ora-redo-log-size
</pre></p></td>
<td>user defined<br>
100MB</td>
<td></td>
</tr>
</tbody>
</table>

#### RAC configuration parameters

<table>
<thead>
<tr>
<th>Attribute</th>
<th>Parameters</th>
<th>Parameter Values</th>
<th>Notes</th>
</tr>
</thead>
<tbody>
<tr>
<td>Cluster type</td>
<td><p><pre>
CLUSTER_TYPE
--cluster-type
</pre></p></td>
<td>
NONE<br>
RAC<br>
DG
</td>
<td>Specify RAC to provision Real Application Clusters. Use DG for standby installation.
Otherwise, a Single Instance installation is performed.</td>
</tr>
<tr>
<td>Cluster configuration file</td>
<td><p><pre>
CLUSTER_CONFIG
--cluster-config
</pre></p></td>
<td>user defined; defaults to<br>
<pre>cluster_config.json</pre></td>
<td>A file name for the cluster configuration JSON.<br>
Use the file to specify the RAC SCAN listener name, port, IPs, nodes, etc.</td>
</tr>
<tr>
<td>Cluster configuration JSON</td>
<td><p><pre>CLUSTER_CONFIG_JSON
--cluster-config-json
</pre></p></td>
<td>user defined</td>
<td>Cluster configuration JSON. Use it to specify the RAC SCAN listener name, port, IPs, nodes, etc.
on the CLI instead of the CLUSTER_CONFIG file.
</td>
</tr>
</tbody>
</table>

#### Backup configuration parameters

<table>
<thead>
<tr>
<th>Attribute</th>
<th>Parameters</th>
<th>Parameter Values</th>
<th>Notes</th>
</tr>
</thead>
<tbody>
<tr>
<td>RMAN backup destination</td>
<td><p><pre>
BACKUP_DEST
--backup-dest
</pre></p></td>
<td>user defined - no default<br>
Example: +RECO</td>
<td>Disk group name or NFS file share location. Can include formatting options,
such as "/u02/db_backups/ORCL_%I_%T_%s_%p.bak", for example.<br>
<br>
When writing to a non-ASM disk group location, include a valid RMAN format
specification to ensure file name uniqueness, such as the example string
shown above.<br>
<br>
If you are writing to a local file system, the
directory does not have to exist, but initial backups will fail if the
destination is not available or writeable.
<br>
If you are writing to a gcsfuse bucket, the /gcsfuse must be used as parameter.</td>
</tr>
<tr>
<td>GCS backup configuration</td>
<td><p><pre>
GCS_BACKUP_CONFIG
--gcs-backup-config
</pre></p></td>
<td>user defined - no default<br>
Example: manual</td>
<td>The manual option requires all the steps from Cloud Storage Bucket and Cloud Storage Fuse for a successful configuration. The manual option requires the --gcs-backup-bucket parameter.</td>
</tr>
<tr>
<td>GCS backup bucket</td>
<td><p><pre>
GCS_BACKUP_BUCKET
--gcs-backup-bucket
</pre></p></td>
<td>user defined - no default<br>
Example:  gs://[cloud-storage-bucket-name] </td>
<td>The bucket name expected as  gs://[cloud-storage-bucket-name].</td>
</tr>
<tr>
<td>GCS backup bucket</td>
<td><p><pre>
GCS_BACKUP_TEMP_PATH
--gcs-backup-temp-path
</pre></p></td>
<td>user defined - /u01/gcsfusetmp <br>
Example:  /u01/gcsfusetmp </td>
<td>The temporary directory used by gcsfuse to write temporarily locally. The directory requires 2GB of free space for every backup channel.</td>
</tr>
<tr>
<td>RMAN full DB backup redundancy</td>
<td><p><pre>
BACKUP_REDUNDANCY
--backup-redundancy
</pre></p></td>
<td>user defined field<br>
2</td>
<td>An integer that specifies the number of full backups to keep.</td>
</tr>
<tr>
<td>RMAN archived redo log backup redundancy</td>
<td><p><pre>
ARCHIVE_REDUNDANCY
--archive-redundancy
</pre></p></td>
<td>user defined field<br>
2</td>
<td>An integer that specifies the number of times to redundantly backup
archived redo logs into an RMAN backup set.</td>
</tr>
<tr>
<td>Archived redo logs online retention days</td>
<td><p><pre>
ARCHIVE_ONLINE_DAYS
--archive-online-days
</pre></p></td>
<td>user defined field<br>
7</td>
<td>Archived redo logs are only deleted from disk when they are older than this
number of days.<br>
<br>
(And have been backed up with the specified redundancy.)</td>
</tr>
<tr>
<td>Day(s) of week for full DB backup (RMAN level=0)</td>
<td><p><pre>
BACKUP_LEVEL0_DAYS
--backup-level0-days
</pre></p></td>
<td>user defined<br>
0</td>
<td>Day(s) of week in cron format to be used for cron creation.</td>
</tr>
<tr>
<td>Day(s) of the week for incremental full DB backup (RMAN level=1)</td>
<td><p><pre>
BACKUP_LEVEL1_DAYS
--backup-level1-days
</pre></p></td>
<td>user defined<br>
1-6</td>
<td>Day(s) of week in cron format to be used for cron creation.</td>
</tr>
<tr>
<td>Start hour for RMAN full DB backups</td>
<td><p><pre>
BACKUP_START_HOUR
--backup-start-hour
</pre></p></td>
<td>user defined<br>
01</td>
<td>Hour in 24hour format.<br>
<br>
Used in cron for RMAN full (level=0 and level=1) backups.</td>
</tr>
<tr>
<td>Start minute for RMAN DB full backups</td>
<td><p><pre>
BACKUP_START_MIN
--backup-start-min
</pre></p></td>
<td>user defined<br>
00</td>
<td>Minute in XX format.<br>
<br>
Used in cron for RMAN full (level=0 and level=1) backups.</td>
</tr>
<tr>
<td>Start minute for archived redo log RMAN backups.</td>
<td><p><pre>
ARCHIVE_BACKUP_MIN
--archive-backup-min
</pre></p></td>
<td>user defined<br>
30</td>
<td>Minute in XX format.<br>
<br>
Used in cron for RMAN full (level=0 and level=1) backups.</td>
</tr>
<tr>
<td>Script location</td>
<td><p><pre>
BACKUP_SCRIPT_LOCATION
--backup-script-location
</pre></p></td>
<td>user defined<br>
/home/oracle/scripts</td>
<td>Location for storing the provided RMAN backup scripts and other provided
database scripts.<br>
<br>
Because only a handful of small text (.sh) files
are provided, the freespace requirements for this directory is
minimal.</td>
</tr>
<tr>
<td>Log file location</td>
<td><p><pre>
BACKUP_LOG_LOCATION
--backup-log-location
</pre></p></td>
<td>user defined<br>
/home/oracle/logs</td>
<td>Location for storing log and output files from the provided RMAN backup
scripts.<br>
<br>
Backup and log files are relatively small and hence the freespace
requirements for this directory is minimal.</td>
</tr>
</tbody>
</table>

#### Additional operational parameters

<table>
<thead>
<tr>
<th>Attribute</th>
<th>Parameters</th>
<th>Parameter Values</th>
<th>Notes</th>
</tr>
</thead>
<tbody>
<tr>
<td>Command help</td>
<td><p><pre>
--help
</pre></p></td>
<td></td>
<td>Display usage and all possible command line arguments.</td>
</tr>
<tr>
<td>Validate parameter definitions</td>
<td><p><pre>
--validate
</pre></p></td>
<td></td>
<td>Validate supplied parameters for such things as conformity to expected
input types and exit. Nothing is installed or changed on the target
server.</td>
</tr>
<tr>
<td></td>
<td><p><pre>
--check-instance
</pre></p></td>
<td></td>
<td>Run the "check-instance.yml" playbook only.</td>
</tr>
<tr>
<td></td>
<td><p><pre>
--prep-host
</pre></p></td>
<td></td>
<td>Run the "prep-host.yml" playbook only.</td>
</tr>
<tr>
<td></td>
<td><p><pre>
--install-sw
</pre></p></td>
<td></td>
<td>Run the "install-sw.yml" playbook only.</td>
</tr>
<tr>
<td></td>
<td><p><pre>
--no-patch
</pre></p></td>
<td></td>
<td>Install the base release, and do not apply patch set updates.  Use in conjunction with <a href="#patching">patching</a> functionality to apply patches post-installation.</td>
</tr>
<tr>
<td></td>
<td><p><pre>
--config-db
</pre></p></td>
<td></td>
<td>Run the "config-db.yml" playbook only.</td>
</tr>
<tr>
<td></td>
<td><p><pre>
--skip-database-config
</pre></p></td>
<td></td>
<td>Run all other playbooks but skip "config-db.yml", so that no database
instance is created.</td>
</tr>
<tr>
<td></td>
<td><p><pre>
--debug
</pre></p></td>
<td></td>
<td>Run with the Ansible debugging flag enabled.  With debugging
enabled, passwords appear in logfiles.</td>
</tr>
</tbody>
</table>

### Using tags to run or skip specific parts of the toolkit

Tasks in the toolkit are tagged. If required, specific tasks can be run using the --tags option on the command line.

Following is an example of running tasks with oscheck tags from role base-provision in prep-host.yml

```bash
./install-oracle.sh \
--ora-swlib-bucket gs://[cloud-storage-bucket-name] \
--backup-dest "+RECO" \
--ora-swlib-path /u02/swlib/ \
--ora-swlib-type gcs \
--instance-ip-addr ${INSTANCE_IP_ADDR} \
--instance-hostname ${INSTANCE_HOSTNAME} \
-- "--tags oscheck"
```

Example of running tasks with tags validation-scripts from role validation-scripts in config-db.yml

```bash
./install-oracle.sh \
--ora-swlib-bucket gs://[cloud-storage-bucket-name] \
--backup-dest "+RECO" \
--ora-swlib-path /u02/swlib/ \
--ora-swlib-type gcs \
--instance-ip-addr ${INSTANCE_IP_ADDR} \
--instance-hostname ${INSTANCE_HOSTNAME} \
-- "--tags primary-db,validation-scripts"
```

A specific role can also be run using tags. Following is an example of running the base-provision role

```bash
./install-oracle.sh \
--ora-swlib-bucket gs://[cloud-storage-bucket-name] \
--backup-dest "+RECO" \
--ora-swlib-path /u02/swlib/ \
--ora-swlib-type gcs \
--instance-ip-addr ${INSTANCE_IP_ADDR} \
--instance-hostname ${INSTANCE_HOSTNAME} \
-- "--tags base-provision"
```

Tasks can also be skipped using tags. If the toolkit fails while executing a task or a role, the tasks that were completed successfully up to the failure point can be skipped using --skip-tags option. Following is an example of skipping all the tasks defined in base-provision & host-storage roles and executing all other tasks

```bash
./install-oracle.sh \
--ora-swlib-bucket gs://[cloud-storage-bucket-name] \
--backup-dest "+RECO" \
--ora-swlib-path /u02/swlib/ \
--ora-swlib-type gcs \
--instance-ip-addr ${INSTANCE_IP_ADDR} \
--instance-hostname ${INSTANCE_HOSTNAME} \
-- "--skip-tags base-provision,host-storage"
```

### Example Toolkit Execution

In the following example, environment variables are used to specify the
following values:

- The IP address of the target instance
- The Oracle release
- The database name

For all other parameters, the default values are accepted.

Note: Unless you specify a hostname on the INSTANCE_HOSTNAME environment
variable or the --instance-hostname command line argument, the target hostname
defaults to the target IP address.

```bash
$ export INSTANCE_IP_ADDR=10.150.0.42
$ export ORA_VERSION=19.3.0.0.0
$ export ORA_DB_NAME=PROD1
$ ./install-oracle.sh --ora-swlib-bucket gs://oracle-software --backup-dest +RECO

Inventory file for this execution: ./inventory_files/inventory_10.150.0.42_PROD1.

Running with parameters from command line or environment variables:

ANSIBLE_LOG_PATH=./logs/log_10.150.0.42_PROD1_20200610_160132.log
ARCHIVE_BACKUP_MIN=30
ARCHIVE_ONLINE_DAYS=7
ARCHIVE_REDUNDANCY=2
BACKUP_DEST=+RECO
BACKUP_LEVEL0_DAYS=0
BACKUP_LEVEL1_DAYS=1-6
BACKUP_LOG_LOCATION=/home/oracle/logs
BACKUP_REDUNDANCY=2
BACKUP_SCRIPT_LOCATION=/home/oracle/scripts
BACKUP_START_HOUR=01
BACKUP_START_MIN=00
CLUSTER_CONFIG=cluster_config.json
CLUSTER_TYPE=NONE
INSTANCE_HOSTGROUP_NAME=dbasm
INSTANCE_HOSTNAME=10.150.0.42
INSTANCE_IP_ADDR=10.150.0.42
INSTANCE_SSH_EXTRA_ARGS=''\''-o StrictHostKeyChecking=no -o UserKnownHostsFile=/dev/null -o IdentityAgent=no'\'''
INSTANCE_SSH_KEY='~/.ssh/id_rsa'
INSTANCE_SSH_USER=janedoe
ORA_ASM_DISKS=asm_disk_config.json
ORA_DATA_DESTINATION=DATA
ORA_DATA_MOUNTS=data_mounts_config.json
ORA_DB_CHARSET=AL32UTF8
ORA_DB_CONTAINER=TRUE
ORA_DB_DOMAIN=world
ORA_DB_NAME=PROD1
ORA_DB_NCHARSET=AL16UTF16
ORA_DB_TYPE=MULTIPURPOSE
ORA_DISK_MGMT=UDEV
ORA_EDITION=EE
ORA_LISTENER_NAME=LISTENER
ORA_LISTENER_PORT=1521
ORA_PDB_COUNT=1
ORA_PDB_NAME_PREFIX=PDB
ORA_RECO_DESTINATION=RECO
ORA_REDO_LOG_SIZE=100MB
ORA_RELEASE=latest
ORA_ROLE_SEPARATION=TRUE
ORA_STAGING=/u01/swlib
ORA_SWLIB_BUCKET=gs://oracle-software
ORA_SWLIB_CREDENTIALS=
ORA_SWLIB_PATH=/u01/swlib
ORA_SWLIB_TYPE='""'
ORA_VERSION=19.3.0.0.0
PB_CHECK_INSTANCE=check-instance.yml
PB_CONFIG_DB=config-db.yml
PB_CONFIG_RAC_DB=config-rac-db.yml
PB_INSTALL_SW=install-sw.yml
PB_LIST='check-instance.yml prep-host.yml install-sw.yml config-db.yml'
PB_PREP_HOST=prep-host.yml
PRIMARY_IP_ADDR=

Ansible params:
Found Ansible at /usr/bin/ansible-playbook

Running Ansible playbook: /usr/bin/ansible-playbook -i ./inventory_files/inventory_10.150.0.42_PROD1 check-instance.yml

PLAY [all] ******************************************************************************************************************************************

TASK [Verify that Ansible on control node meets the version requirements] ***************************************************************************
ok: [10.150.0.42] => {
    "changed": false,
    "msg": "Ansible version is 2.9.9, continuing"
}

TASK [Test connectivity to target instance via ping] ************************************************************************************************
ok: [10.150.0.42]

TASK [Abort if ping module fails] *******************************************************************************************************************
ok: [10.150.0.42] => {
    "changed": false,
    "msg": "The instance has an usable python installation, continuing"
}

TASK [Collect facts from target] ********************************************************************************************************************
ok: [10.150.0.42]

... output truncated for brevity
```

In the following example, command-line arguments are used to specify the Oracle
Standard Edition and to create a non-container database.

```bash
$ ./install-oracle.sh --ora-edition SE2 --ora-db-container false \
 --ora-swlib-bucket gs://oracle-software --backup-dest +RECO \
 --instance-ip-addr 10.150.0.42

Inventory file for this execution: ./inventory_files/inventory_dbserver_ORCL.

Running with parameters from command line or environment variables:

ANSIBLE_LOG_PATH=./logs/log_dbserver_ORCL_20200610_161259.log
ARCHIVE_BACKUP_MIN=30
ARCHIVE_ONLINE_DAYS=7
ARCHIVE_REDUNDANCY=2
BACKUP_DEST=+RECO
BACKUP_LEVEL0_DAYS=0
BACKUP_LEVEL1_DAYS=1-6
BACKUP_LOG_LOCATION=/home/oracle/logs
BACKUP_REDUNDANCY=2
BACKUP_SCRIPT_LOCATION=/home/oracle/scripts
BACKUP_START_HOUR=01
BACKUP_START_MIN=00
CLUSTER_CONFIG=cluster_config.json
CLUSTER_TYPE=NONE
INSTANCE_HOSTGROUP_NAME=dbasm
INSTANCE_HOSTNAME=dbserver
INSTANCE_IP_ADDR=10.150.0.42
INSTANCE_SSH_EXTRA_ARGS=''\''-o StrictHostKeyChecking=no -o UserKnownHostsFile=/dev/null -o IdentityAgent=no'\'''
INSTANCE_SSH_KEY='~/.ssh/id_rsa'
INSTANCE_SSH_USER=janedoe
ORA_ASM_DISKS=asm_disk_config.json
ORA_DATA_DESTINATION=DATA
ORA_DATA_MOUNTS=data_mounts_config.json
ORA_DB_CHARSET=AL32UTF8
ORA_DB_CONTAINER=false
ORA_DB_DOMAIN=world
ORA_DB_NAME=ORCL
ORA_DB_NCHARSET=AL16UTF16
ORA_DB_TYPE=MULTIPURPOSE
ORA_DISK_MGMT=UDEV
ORA_EDITION=SE2
ORA_LISTENER_NAME=LISTENER
ORA_LISTENER_PORT=1521
ORA_PDB_COUNT=1
ORA_PDB_NAME_PREFIX=PDB
ORA_RECO_DESTINATION=RECO
ORA_REDO_LOG_SIZE=100MB
ORA_RELEASE=latest
ORA_ROLE_SEPARATION=TRUE
ORA_STAGING=/u01/swlib
ORA_SWLIB_BUCKET=gs://oracle-software
ORA_SWLIB_CREDENTIALS=
ORA_SWLIB_PATH=/u01/swlib
ORA_SWLIB_TYPE='""'
ORA_VERSION=19.3.0.0.0
PB_CHECK_INSTANCE=check-instance.yml
PB_CONFIG_DB=config-db.yml
PB_CONFIG_RAC_DB=config-rac-db.yml
PB_INSTALL_SW=install-sw.yml
PB_LIST='check-instance.yml prep-host.yml install-sw.yml config-db.yml'
PB_PREP_HOST=prep-host.yml
PRIMARY_IP_ADDR=

Ansible params:
Found Ansible at /usr/bin/ansible-playbook

Running Ansible playbook: /usr/bin/ansible-playbook -i ./inventory_files/inventory_dbserver_19.3.0.0.0_ORCL   check-instance.yml

PLAY [all] ******************************************************************************************************************************************

TASK [Verify that Ansible on control node meets the version requirements] ***************************************************************************
ok: [dbserver] => {
    "changed": false,
    "msg": "Ansible version is 2.9.9, continuing"
}

TASK [Test connectivity to target instance via ping] ************************************************************************************************
ok: [dbserver]

TASK [Abort if ping module fails] *******************************************************************************************************************
ok: [dbserver] => {
    "changed": false,
    "msg": "The instance has an usable python installation, continuing"
}

TASK [Collect facts from target] ********************************************************************************************************************
ok: [dbserver]

... <output truncated for brevity>
```

The following example shows the error message that is received when an invalid
parameter is specified.

```bash
$ ./install-oracle.sh --ora-version=7.3.4 --ora-swlib-bucket gs://oracle-software --backup-dest +RECO
Incorrect parameter provided for ora-version: 7.3.4
```

## Oracle Database Free Edition Specific Details and Changes

The toolkit supports the installation of the Oracle Database "Free Edition", availble for download from [Oracle Database Free Get Started](https://www.oracle.com/database/free/get-started/).

However, Oracle Database "Free Edition" has a number of differences, including:

1. Does not include Oracle Grid Infrastructure and consequently does not use ASM.
1. Does not support RAC or Data Guard (single-instance only).
1. Only one database/instance can be created per server.
1. Installs via RPM packages only.
1. Requires that the [Oracle Database Preinstallation RPM](https://docs.oracle.com/en/database/oracle/oracle-database/23/ladbi/about-the-oracle-preinstallation-rpm.html) be installed as it is a dependent package.
1. Has CPU, memory, and user-data storage limits – see [Oracle Database Free FAQ – Installation](https://www.oracle.com/database/free/faq/#installation) for details.

Similar to with the other editions, creation of an initial database and implementation of RMAN based backups is possible through this oracle-toolkit for Oracle Database free edition.

### Free Edition Version Details

Oracle has released serveral versions of free edition, often **without chaning the RPM file name**. The toolkit can install _any_ free edition version. Which version is actually installed depends on the the actual RPM file in the software library, and possibly the command line switches.

Specific supported versions of Oracle Database 23 free edition currently includes:

| Product | Specific Version | Software RPM Filename                             | Preinstall RPM Filename                                |
| :-----: | :--------------: | :------------------------------------------------ | :----------------------------------------------------- |
|  23ai   |   23.8.0.25.04   | `oracle-database-free-23ai-23.8-1.el8.x86_64.rpm` | `oracle-database-preinstall-23ai-1.0-2.el8.x86_64.rpm` |
|  23ai   |   23.7.0.25.01   | `oracle-database-free-23ai-1.0-1.el8.x86_64.rpm`  | `oracle-database-preinstall-23ai-1.0-2.el8.x86_64.rpm` |
|  23ai   |   23.6.0.24.10   | `oracle-database-free-23ai-1.0-1.el8.x86_64.rpm`  | `oracle-database-preinstall-23ai-1.0-2.el8.x86_64.rpm` |
|  23ai   |   23.5.0.24.07   | `oracle-database-free-23ai-1.0-1.el8.x86_64.rpm`  | `oracle-database-preinstall-23ai-1.0-2.el8.x86_64.rpm` |
|  23ai   |   23.4.0.24.05   | `oracle-database-free-23ai-1.0-1.el8.x86_64.rpm`  | `oracle-database-preinstall-23ai-1.0-2.el8.x86_64.rpm` |
|   23c   |   23.3.0.23.09   | `oracle-database-free-23c-1.0-1.el8.x86_64.rpm`   | `oracle-database-preinstall-23c-1.0-1.el8.x86_64.rpm`  |
|   23c   |    23.2.0.0.0    | `oracle-database-free-23c-1.0-1.el8.x86_64.rpm`   | `oracle-database-preinstall-23c-1.0-1.el8.x86_64.rpm`  |

Even though the file names may be the same while the version changes, the RPMs for the various versions can still be staged in the software library. Possibly by manually changing the file names for uniqueness (and then updating the `rdbms_software` variable in the [roles/common/defaults/main.yml](../roles/common/defaults/main.yml) file accoridingly.) Or more simply, by placing the unique files with the same file name in different Google Cloud Storage bucket **folders**.

If no Free Edition version is explicitly defined (via the `--ora-version` command line switch or the corresponding environment variable), the toolkit will default to the most recent version.

If a specific version is required, it can be specified using the `--ora-version` command line switch and one of the above listed version values. For example: `--ora-version 23.6.0.24.10` or `--ora-version 23.2.0.0.0`.

#### Free edition specific parameter changes

When using this toolkit to install the free edition, serveral toolkit parameters becomes irrelevant, or are set to specific values – possibly overriding user provided values.

<table>
<thead>
<tr>
<th>Attribute</th>
<th>Parameters</th>
<th>Parameter Values</th>
<th>Notes</th>
</tr>
</thead>
<tbody>
<tr>
<td>Oracle edition</td>
<td><p><pre>
ORA_EDITION
--ora-edition
</pre></p></td>
<td>FREE</td>
<td>Specify "FREE" to install the free edition.</td>
</tr>
<tr>
<td>Oracle version</td>
<td><p><pre>
ORA_VERSION
--ora-version
</pre></p></td>
<td>
23.8.0.25.04<br>
23.7.0.25.01<br>
23.6.0.24.10<br>
23.5.0.24.07<br>
23.4.0.24.05<br>
23.3.0.23.09<br>
23.2.0.0.0</td>
<td>Specific version to install.<br>
<br>
Defaults to the latest release.</td>
</tr>
<tr>
<td>Data file destination</td>
<td><p><pre>
ORA_DATA_DESTINATION
--ora-data-destination
</pre></p></td>
<td>user defined file system location</td>
<td>Must be an existing Linux file system location – ASM disk groups are incompatible with the free edition.</td>
</tr>
<tr>
<td>Recovery area destination</td>
<td><p><pre>
ORA_RECO_DESTINATION
--ora-reco-destination
</pre></p></td>
<td>user defined file system location</td>
<td>Must be an existing Linux file system location – ASM disk groups are incompatible with the free edition.</td>
</tr>
<tr>
<td>PDB count</td>
<td><p><pre>
ORA_PDB_COUNT
--ora-pdb-count
</pre></p></td>
<td>user defined integer<br>
<br>1 (default)</td>
<td>If greater than 1, a numeric is appended to each PDB name.<br>
<br>
Maximum value for free edition is 16.</td>
</tr>
<tr>
<td>Database name</td>
<td><p><pre>
ORA_DB_NAME
--ora-db-name
</pre></p></td>
<td>FREE (default)</td>
<td>Defaults to "FREE" when installing free edition.<br>
<br>
User-provided values are ignored.</td>
</tr>
<tr>
<td>Grid user role separation</td>
<td><p><pre>
ORA_ROLE_SEPARATION
--ora-role-separation
</pre></p></td>
<td>FALSE (default)</td>
<td>Grid Infrastructure is not used with free edition and therefore role separation is irrelevant.<br>
<br>
User-provided values are ignored.</td>
</tr>
<tr>
<td>ASM disk management</td>
<td><p><pre>
ORA_DISK_MGMT
--ora-disk-mgmt
</pre></p></td>
<td>UDEV (default)</td>
<td>ASMlib is incompatible with free edition.<br>
<br>
User-provided values are ignored.</td>
</tr>
<tr>
<td>Cluster type</td>
<td><p><pre>
CLUSTER_TYPE
--cluster-type
</pre></p></td>
<td>NONE (default)</td>
<td>Only single instance databases are possible with free edition.<br>
<br>
User-provided values are ignored.</td>
</tr>
</tbody>
</table>

Most other parameters are applicable – there usage described in the previous sections of this document.

### Sample Invocations for Oracle Database Free Edition

In the following sample invocations, the IP address of the target server is referenced as environment variable `INSTANCE_IP_ADDR`.

Check that software is available:

```bash
./check-swlib.sh --ora-swlib-bucket gs://oracle-software --ora-edition FREE
```

Validate parameters only:

```bash
./install-oracle.sh \
  --ora-edition FREE \
  --ora-swlib-bucket gs://oracle-software \
  --backup-dest /u02/backups \
  --validate
```

Run the host (server) preparation steps only:

```bash
./install-oracle.sh \
  --ora-edition FREE \
  --instance-ip-addr ${INSTANCE_IP_ADDR} \
  --ora-swlib-bucket gs://oracle-software \
  --prep-host
```

Run the software install steps only:

```bash
./install-oracle.sh \
  --ora-edition FREE \
  --instance-ip-addr ${INSTANCE_IP_ADDR} \
  --ora-swlib-bucket gs://oracle-software \
  --install-sw
```

Run the database creation steps only:

```bash
./install-oracle.sh \
  --ora-edition FREE \
  --instance-ip-addr ${INSTANCE_IP_ADDR} \
  --ora-swlib-bucket gs://oracle-software \
  --backup-dest /u02/backups \
  --config-db
```

Run the full oracle-toolkit end-to-end:

```bash
./install-oracle.sh \
  --ora-edition FREE \
  --instance-ip-addr ${INSTANCE_IP_ADDR} \
  --ora-swlib-bucket gs://oracle-software \
  --backup-dest /opt/oracle/fast_recovery_area/FREE \
  --ora-pdb-count 2 \
  --ora-pdb-name-prefix FREEPDB
```

### Example Oracle Toolkit Execution for Free Edition

In the following example, environment variables are used to specify the
following values:

- The IP address of the target instance

For all other parameters, command line provided values are used, or default values are accepted.

Note: Unless you specify a hostname on the `INSTANCE_HOSTNAME` environment
variable or the `--instance-hostname` command line argument, the target hostname
defaults to the target IP address.

```bash
$ export INSTANCE_IP_ADDR=10.2.83.197
$ ./install-oracle.sh \
>   --ora-edition FREE \
>   --instance-ip-addr ${INSTANCE_IP_ADDR} \
>   --instance-hostname db-23ai-free \
>   --ora-swlib-bucket gs://oracle-software \
>   --backup-dest /opt/oracle/fast_recovery_area/FREE \
>   --ora-pdb-count 2 \
>   --ora-pdb-name-prefix FREEPDB

Command used:
./install-oracle.sh --ora-edition FREE --instance-ip-addr 10.2.83.197 --instance-hostname db-23ai-free --ora-swlib-bucket gs://oracle-software --backup-dest /opt/oracle/fast_recovery_area/FREE --ora-pdb-count 2 --ora-pdb-name-prefix FREEPDB


Inventory file for this execution: ./inventory_files/inventory_db-23ai-free_FREE.

Running with parameters from command line or environment variables:

ANSIBLE_DISPLAY_SKIPPED_HOSTS=false
ANSIBLE_LOG_PATH=./logs/log_db-23ai-free_FREE_20250131_105534.log
ARCHIVE_BACKUP_MIN=30
ARCHIVE_ONLINE_DAYS=7
ARCHIVE_REDUNDANCY=2
BACKUP_DEST=/opt/oracle/fast_recovery_area/FREE
BACKUP_LEVEL0_DAYS=0
BACKUP_LEVEL1_DAYS=1-6
BACKUP_LOG_LOCATION=/home/oracle/logs
BACKUP_REDUNDANCY=2
BACKUP_SCRIPT_LOCATION=/home/oracle/scripts
BACKUP_START_HOUR=01
BACKUP_START_MIN=00
CLUSTER_CONFIG=cluster_config.json
CLUSTER_TYPE=NONE
INSTANCE_HOSTGROUP_NAME=dbasm
INSTANCE_HOSTNAME=db-23ai-free
INSTANCE_IP_ADDR=10.2.83.197
INSTANCE_SSH_EXTRA_ARGS=''\''-o ServerAliveInterval=60 -o ServerAliveCountMax=3 -o StrictHostKeyChecking=no -o UserKnownHostsFile=/dev/null -o IdentityAgent=no'\'''
INSTANCE_SSH_KEY='~/.ssh/id_rsa'
INSTANCE_SSH_USER=janedoe
ORA_ASM_DISKS=asm_disk_config.json
ORA_DATA_DESTINATION=/u02/oradata
ORA_DATA_MOUNTS=data_mounts_config.json
ORA_DB_CHARSET=AL32UTF8
ORA_DB_CONTAINER=TRUE
ORA_DB_DOMAIN=
ORA_DB_NAME=FREE
ORA_DB_NCHARSET=AL16UTF16
ORA_DB_TYPE=MULTIPURPOSE
ORA_DISK_MGMT=UDEV
ORA_EDITION=FREE
ORA_LISTENER_NAME=LISTENER
ORA_LISTENER_PORT=1521
ORA_PDB_COUNT=2
ORA_PDB_NAME_PREFIX=FREEPDB
ORA_RECO_DESTINATION=/opt/oracle/fast_recovery_area
ORA_REDO_LOG_SIZE=100MB
ORA_RELEASE=latest
ORA_ROLE_SEPARATION=FALSE
ORA_STAGING=/u01/swlib
ORA_SWLIB_BUCKET=gs://oracle-software
ORA_SWLIB_CREDENTIALS=
ORA_SWLIB_PATH=/u01/swlib
ORA_SWLIB_TYPE=GCS
ORA_VERSION=23.0.0.0.0
PB_CHECK_INSTANCE=check-instance.yml
PB_CONFIG_DB=config-db.yml
PB_CONFIG_RAC_DB=config-rac-db.yml
PB_INSTALL_SW=install-sw.yml
PB_LIST='check-instance.yml prep-host.yml install-sw.yml config-db.yml'
PB_PREP_HOST=prep-host.yml
PRIMARY_IP_ADDR=

Ansible params:
Found Ansible: ansible-playbook is /usr/local/bin/ansible-playbook

Running Ansible playbook: ansible-playbook -i ./inventory_files/inventory_db-23ai-free_FREE   check-instance.yml

PLAY [dbasm] *********************************************************************************************************************************

TASK [Verify that Ansible on control node meets the version requirements] ********************************************************************
ok: [db-23ai-free] => {
    "changed": false,
    "msg": "Ansible version is 2.9.27, continuing"
}

TASK [Confirm JSON parsing works] ************************************************************************************************************
ok: [db-23ai-free] => {
    "changed": false,
    "msg": "All assertions passed"
}

TASK [Test connectivity to target instance via ping] *****************************************************************************************
ok: [db-23ai-free]

TASK [Abort if ping module fails] ************************************************************************************************************
ok: [db-23ai-free] => {
    "changed": false,
    "msg": "The instance has an usable python installation, continuing"
}

TASK [Collect facts from target] *************************************************************************************************************
ok: [db-23ai-free]

... output truncated for brevity
```

## Post installation tasks

### Validate the Oracle installation with ORAchk

The orachk utility can be used to validate the Oracle installation.

ORAchk will check for known problems with the Oracle installation and configuration, and provide recommendations for resolving any issues that are found.

To run ORAchk, download the AHF utility from the Oracle support site.

The following Oracle Support Note will provide the download link:

`Autonomous Health Framework (AHF) - Including Trace File Analyzer and Orachk/Exachk (Doc ID 2550798.1)`

ORAchk is a part of the AHF utility. It is not necessary to install the entire AHF utility to run ORAchk.

The `check-oracle.sh` script provided with the toolkit will allow you to install, run and uninstall ORAchk on the target server.

#### Options

ORAchk can be installed on the target server using the following options:

example 1:

```text
./check-oracle.sh \
--ahf-install \
--db-name <your-database-name> \
--instance-ip-addr <your-instance-ip-address|server-name> \
--ahf-location <path-to-ahf-zip-file>
```

example 2:

```text
./check-oracle.sh \
--ahf-install \
--inventory-file <path-to-inventory-file> \
--ahf-location <path-to-ahf-zip-file>
```

Running ORAchk on the target server is similar to the installation process, but the '--ahf-location' option is not required.

example 1:

```text
./check-oracle.sh \
--run-orachk \
--db-name <your-database-name> \
--instance-ip-addr <your-instance-ip-address|server-name>
```

example 2:

```text
./check-oracle.sh \
--run-orachk \
--db-name <your-database-name> \
--inventory-file <path-to-inventory-file>
```

#### The AHF Zip file.

The zip file must be uploaded to a GCS media bucket.

The default 'directory' for this is AHF.

For instance, the file `AHF-LINUX_v25.1.0.zip` would be uploaded to `gs://oracle-software/AHF/AHF-LINUX_v25.1.0.zip`.

#### Install and Run ORAchk

Use the the `check-oracle.sh` script to install and run ORAchk in one command.

```bash
$  ./check-oracle.sh --help
        Usage: check-oracle.sh
         --instance-ip-addr <value>
         [ --extra-vars <value> ]
         [ --ahf-location <value> ]
         [ --db-name <value> ]
         [ --inventory-file <value> ]
         [ --ahf-install ]
         [ --ahf-uninstall ]
         [ --run-orachk ]
         [ --help ]
         [ --debug ]

--ahf-install and --run-orachk may be combined to install and run
--extra-vars is used to pass any number of extra ansible vars
  example:  --extra-vars 'var1=val1 var2=val2'

```

example output:
Note: skipped steps are omitted

```text

./check-oracle.sh --ahf-install \
  --instance-ip-addr 10.2.80.39 \
  --db-name ORCL \
  --ahf-location gs://oracle-software/AHF/AHF-LINUX_v25.1.0.zip

PLAY [ORAchk: uninstall, install or run] ***********************************************************************************************************************************************************************************************************************************
...
PLAY [ORAchk: uninstall, install or run] ***********************************************************************************************************************************************************************************************************************************

TASK [Check for AHF Installation] ******************************************************************************************************************************************************************************************************************************************
ok: [ora-db-server-19c]
...
PLAY RECAP *****************************************************************************************************************************************************************************************************************************************************************
ora-db-server-19c : ok=8    changed=2    unreachable=0    failed=0    skipped=24   rescued=0    ignored=0

```

#### Installing ORAchk

Use the the `check-oracle.sh` script to install ORAchk.

```bash

./check-oracle.sh --ahf-install \
   --inventory-file inventory_files/inventory_ora-db-server-19c_ORCL \
   --ahf-location gs://oracle-software/AHF/AHF-LINUX_v25.1.0.zip

```

example output:
Note: skipped steps are omitted

```text
PLAY [ORAchk: uninstall, install or run] **********************************************************************************************************************************************************************************************

TASK [Create AHF directory] ***********************************************************************************************************************************************************************************************************
ok: [ora-db-server-19c]

...

TASK [Run AHF setup] ******************************************************************************************************************************************************************************************************************
changed: [ora-db-server-19c]

PLAY RECAP ****************************************************************************************************************************************************************************************************************************
ora-db-server-19c   : ok=7    changed=2    unreachable=0    failed=0    skipped=8    rescued=0    ignored=0

```

#### Running ORAchk

```bash
./check-oracle.sh --run-orachk \
  --db-name ORCL \
  --inventory-file inventory_files/inventory_ora-db-server-19c_ORCL
```

example output:
Note: skipped steps are omitted

```text

PLAY [ORAchk: uninstall, install or run] **********************************************************************************************************************************************************************************************

...

TASK [Run ORAchk] *********************************************************************************************************************************************************************************************************************
changed: [ora-db-server-19c]

...

TASK [Display local path of fetched file] *********************************************************************************************************************************************************************************************
ok: [ora-db-server-19c] => {
    "msg": "Fetched file is saved locally at: /tmp/orachk_ora-db-server-19c_ORCL_020525_193642.zip"
}

PLAY RECAP ****************************************************************************************************************************************************************************************************************************
ora-db-server-19c   : ok=6    changed=3    unreachable=0    failed=0    skipped=9    rescued=0    ignored=0

```

As shown in the message, the orachk zip file is saved locally at `/tmp/orachk_ora-db-server-19c_ORCL_020525_193642.zip`.

```text
$ unzip -l /tmp/orachk_ora-db-server-19c_ORCL_020525_193642.zip | head -12
Archive:  /tmp/orachk_ora-db-server-19c_ORCL_020525_193642.zip
  Length      Date    Time    Name
---------  ---------- -----   ----
        0  02-05-2025 19:40   orachk_ora-db-server-19c_ORCL_020525_193642/
        0  02-05-2025 19:40   orachk_ora-db-server-19c_ORCL_020525_193642/.standalone_html_gen/
        0  02-05-2025 19:41   orachk_ora-db-server-19c_ORCL_020525_193642/log/
        0  02-05-2025 19:40   orachk_ora-db-server-19c_ORCL_020525_193642/outfiles/
        0  02-05-2025 19:40   orachk_ora-db-server-19c_ORCL_020525_193642/reports/
        0  02-05-2025 19:40   orachk_ora-db-server-19c_ORCL_020525_193642/scripts/
        0  02-05-2025 19:40   orachk_ora-db-server-19c_ORCL_020525_193642/upload/
   650915  02-05-2025 19:40   orachk_ora-db-server-19c_ORCL_020525_193642/orachk_ora-db-server-19c_ORCL_020525_193642.html
     8959  02-05-2025 19:40   orachk_ora-db-server-19c_ORCL_020525_193642/localcmd.py.shell
```

Unzip the zip file, and open `orachk_ora-db-server-19c_ORCL_020525_193642/orachk_ora-db-server-19c_ORCL_020525_193642.html` in a browser

#### Uninstalling ORAchk

```bash
./check-oracle.sh  --ahf-uninstall \
      --db-name ORCL \
      --oracle-server ora-db-server-19c
```

example output:
Note: skipped steps are omitted

```text
PLAY [ORAchk: uninstall, install or run] **********************************************************************************************************************************************************************************************

TASK [Uninstall AHF] ******************************************************************************************************************************************************************************************************************
changed: [ora-db-server-19c]

PLAY RECAP ****************************************************************************************************************************************************************************************************************************
ora-db-server-19c   : ok=1    changed=1    unreachable=0    failed=0    skipped=14   rescued=0    ignored=0
```

### Reset passwords

The toolkit does not use or store any passwords. At runtime, passwords
for the Oracle SYS and SYSTEM database users are set with strong, unique, and
randomized passwords that are not written to or persisted in any OS files.

Change the passwords immediately after running the toolkit.

To change the passwords, connect to the database by using a SYSDBA
administrative connection and change the passwords by using the SQL Plus
`password` command:

```bash
sqlplus / as sysdba

SQL> password SYSTEM
```

### Validate the environment

After deployment, you can validate your environment using several scripts that
are provided with the toolkit.

#### Listing Oracle ASM devices

You can list the devices that are used by Oracle ASM using the `asm_disks.sh`
script, as shown in the following example:

```bash
$ /home/oracle/scripts/asm_disks.sh
Disk device /dev/sdd1 may be an ASM disk - Disk name: DATA_0000
Disk device /dev/sde1 may be an ASM disk - Disk name: RECO_0000
Disk device /dev/sdf1 may be an ASM disk - Disk name: DEMO_0000
```

#### Displaying cluster resource status

You can generate a report that shows the Oracle Restart cluster resources by
using the `crs_check.sh` script, as shown in the following example:

```bash
$ /home/oracle/scripts/crs_check.sh

***** CRS STATUS *****

Oracle High Availability Services release version on the local node is [18.0.0.0.0]
Oracle High Availability Services version on the local node is [18.0.0.0.0]
CRS-4638: Oracle High Availability Services is online
CRS-4529: Cluster Synchronization Services is online

NAME=ora.DATA.dg
TYPE=ora.diskgroup.type
TARGET=ONLINE
STATE=ONLINE on db-host-1

... output truncated for brevity
```

#### Verify an Oracle cluster

You can verify the integrity of an Oracle cluster by using the
`cluvfy_checks.sh` script to run the Oracle Cluster Verify utility.

#### Oracle validation utilities

For a more comprehensive validation, use the utilities provided by Oracle
Support, which are available for download from My Oracle Support:

- [Autonomous Health Framework (AHF) - Including TFA and ORAchk/EXAChk (Doc ID 2550798.1)](https://support.oracle.com/epmos/faces/DocContentDisplay?id=2550798.1)

Oracle's Autonomous Health Framework (AHF) includes utilities such as Trace File
Analyzer (TFA). TFA provides options such as `tfactl summary`, which gives
a complete environment overview. AHF also includes a copy of ORAchk. Refer to
the Oracle documentation for more information.

The following example shows the use of the Oracle Cluster Verify utility:

```bash
$ /home/oracle/scripts/cluvfy_checks.sh

Verifying Oracle Restart Integrity ...PASSED

Verification of Oracle Restart integrity was successful.

CVU operation performed:      Oracle Restart integrity
Date:                         Jul 15, 2019 11:26:15 PM
CVU home:                     /u01/app/18.0.0/grid/
User:                         oracle

Verifying Physical Memory ...
  Node Name     Available                 Required                  Status
  ------------  ------------------------  ------------------------  ----------
  dbserver      14.5286GB (1.523434E7KB)  8GB (8388608.0KB)         passed
Verifying Physical Memory ...PASSED

... output truncated for brevity

Verifying Users With Same UID: 0 ...PASSED
Verifying Root user consistency ...
  Node Name                             Status
  ------------------------------------  ------------------------
  dbserver                              passed
Verifying Root user consistency ...PASSED

Verification of system requirement was successful.

CVU operation performed:      system requirement
Date:                         Jul 15, 2019 11:26:26 PM
CVU home:                     /u01/app/18.0.0/grid/
User:                         oracle
```

### Patching

You can apply Oracle Release Update (RU) or Patch Set Update (PSU) patches to
both the Grid Infrastructure and Database homes by using the
`apply-patch.sh` script of the toolkit.

By default, `install-oracle.sh` updates to the latest available patch. To
apply a specific patch instead, use the `--no-patch` option in `install-oracle.sh`
to skip patching at installation time. After installation is complete, execute
`apply-patch.sh` with the `--ora-release` option. Specify the full release name including
timestamp; a list of release names is available in [roles/common/defaults/main.yml](https://github.com/google/oracle-toolkit/tree/master/roles/common/defaults/main.yml)
under `gi-patches` and `rdbms-patches`.

A digest of the required patch files, including checksum hashes is provided in
the file `roles/common/defaults/main.yml`.

To apply patches, you need to specify the location of the software library. You
can optionally specify the base database version, the release to patch to, the
database name, the staging location, and other optional parameters.

Example:

```bash
$ ./apply-patch.sh --help
        Usage: apply-patch.sh
         --ora-swlib-bucket <value>
         --inventory-file <value>
         [ --ora-version <value> ]
         [ --ora-release <value> ]
         [ --ora-swlib-path <value> ]
         [ --ora-staging <value> ]
         [ --ora-db-name <value> ]
         [ --help ]
         [ --validate ]
         -- [parameters sent to ansible]

$ ./apply-patch.sh \
  --ora-swlib-bucket gs://oracle-software \
  --ora-swlib-path /u02/oracle_install \
  --ora-staging /u02/oracle_install \
  --ora-version 19.3.0.0.0 \
  --ora-release 19.25.0.0.241015 \
    --inventory-file inventory_files/inventory_toolkit-db2_ORCL

Running with parameters from command line or environment variables:

ORA_DB_NAME=ORCL
ORA_RELEASE=19.25.0.0.241015
ORA_STAGING=/u02/oracle_install
ORA_SWLIB_BUCKET=gs://oracle-software
ORA_SWLIB_PATH=/u02/oracle_install
ORA_VERSION=19.3.0.0.0

Ansible params: -i inventory_files/inventory_toolkit-db2_ORCL
Found Ansible at /usr/bin/ansible-playbook
Running Ansible playbook: /usr/bin/ansible-playbook -i inventory_files/inventory_toolkit-db2_ORCL   patch.yml

PLAY [OPatch Restart patch] ****************************************************

TASK [Gathering Facts] *********************************************************
ok: [toolkit-db2]

TASK [Verify Ansible meets the version requirements] ********************************************************************************
ok: [toolkit-db2] => {
    "changed": false,
    "msg": "Ansible version is 2.9.6, continuing"
}

TASK [patch : Update OPatch in GRID_HOME]

... output truncated for brevity
```

#### A note on patch metadata

See [patch-metadata.md](./patch-metadata.md) for details on
updating quarterly Release Update metadata.

### Patching RAC databases

The patching process for RAC databases is based on applying the OJVM+GI RU
"combo patches", which contain all necessary Release Update (RU) patches for
both the GI and RDBMS homes, as well as the Oracle Java Virtual Machine (OJVM)
database patches.

All GI patching is implemented using the `opatchauto` utility run by the root
user from the GI home and, therefore, if the GI and RDBMS homes are of the same
major release, patches both the GI and RDBMS homes in a single step.

By default, if RAC GI and RDBMS homes are of the same base release, the
**install-oracle.sh** script applies the latest RU/PSU patch to both.

You can skip all RU/PSU patching steps and install only the base software by
specifying the command line option `--no-patch`. You can then apply patches
separately later, either manually or by using the toolkit.

Alternatively, you can apply RAC GI and RDBMS patches independently from the
base software installations by using the script `apply-patch.sh`. This script
also allows you apply patches with more granularity.

The list of RU/PSU patches to apply are defined by the `gi_patches` and
`rdbms_patches` variables. By default, both are specified in the
`roles/common/defaults/main.yml` Ansible file. For each major Oracle release,
you can specify multiple versions from the various quarterly releases When you
install by using `install-oracle.sh`, the toolkit uses the most recent patch
version.

When creating a database, if the RDBMS home software is no longer at the base
release because it was patched during installation, the toolkit uses the Oracle
`datapatch` utility to apply patches at the database level, which is known as _SQL
level patching_.

#### BMS RAC install with latest RU

The following example RAC installation command applies the PSU/RU patches, which
is the default behavior:

```bash
./install-oracle.sh \
  --ora-swlib-bucket gs://oracle-software \
  --instance-ssh-key '~/.ssh/id_rsa' \
  --instance-ssh-user dba-user \
  --ora-swlib-path /u01/oracle_install \
  --ora-staging /u01/oracle_install \
  --backup-dest "+DATA" \
  --ora-version 19.3.0.0.0 \
  --ora-swlib-type gcs \
  --compatible-rdbms "11.2.0.4.0" \
  --ora-asm-disks asm_disk_config.json \
  --ora-data-mounts data_mounts_config.json \
  --cluster-type RAC \
  --cluster-config cluster_config.json \
  --ora-reco-destination DATA \
  --ora-db-name ORCL
```

If you do not specify a value on the `--compatible-rdbms` parameter, the
RDBMS compatibility of the ASM disk group is set to the major version level
that is defined on the `--ora-version` parameter.

To patch RAC databases, the toolkit performs the following actions:

1. Stops the RAC databases in their homes by using the "stop home" option
   from the first node.
1. Stops TFA.
1. Kills the `asmcmd` daemon processes.
1. Executes `opatchauto apply`, patching both nodes.
1. Restarts the services, including `start home`.
1. On the first node only, runs the `datapatch` utility over several
   iterations to resolve any PDB invalid states.

Regardless of which script is used, the specifics about which patch files to
use, such as the file names of the source media, patch paths, and the software
versions, are taken from the `gi_patches` and `rdbms_patches` environment
variables. The defaults for these variables are defined in the
`roles/common/defaults/main.yml` Ansible file. You can override the default
values or specify patches that are not included in the
`roles/common/defaults/main.yml` file in a properly structured JSON file that
you reference on the `--extra-vars` Ansible argument.

The following example shows a YAML file that contains patch specifications for
both the GI and RDBMS software:

```yaml
gi_patches:
  - {
      category: "RU",
      base: "19.3.0.0.0",
      release: "19.7.0.0.200414",
      patchnum: "30783556",
      patchfile: "p30783556_190000_Linux-x86-64.zip",
      patch_subdir: "/30899722",
      prereq_check: FALSE,
      method: "opatchauto apply",
      ocm: FALSE,
      upgrade: FALSE,
    }

rdbms_patches:
  - {
      category: "RU_Combo",
      base: "19.3.0.0.0",
      release: "19.7.0.0.200414",
      patchnum: "30783556",
      patchfile: "p30783556_190000_Linux-x86-64.zip",
      patch_subdir: "/30805684",
      prereq_check: TRUE,
      method: "opatch apply",
      ocm: FALSE,
      upgrade: TRUE,
    }
```

The following example shows the specification of the YAML file by using the
**--extra-vars** Ansible parameter:

```bash
./install-oracle.sh \
  --ora-swlib-bucket gs://oracle-software \
  --instance-ssh-key '~/.ssh/id_rsa' \
  --instance-ssh-user dba-user \
  --ora-swlib-path /u01/oracle_install \
  --ora-staging /u01/oracle_install \
  --backup-dest "+DATA" \
  --ora-version 19.3.0.0.0 \
  --ora-swlib-type gcs \
  --compatible-rdbms "11.2.0.4.0" \
  --ora-asm-disks asm_disk_config.json \
  --ora-data-mounts data_mounts_config.json \
  --cluster-type RAC \
  --cluster-config cluster_config.json \
  --ora-reco-destination DATA \
  --ora-db-name ORCL \
  -- "--extra-vars @patches.yaml"
```

Note: you can use the `--extra-vars` Ansible parameter to specify other things
besides a JSON file that contains patch details, such as specifying other
optional or ad-hoc Ansible run-time parameters.

To apply additional granularity for patches when you use the `apply-patch.sh`
script use the `--ora-version` and `--ora-release` parameters to specify a
major Oracle version and a specific patch release level, respectively.

For example:

```bash
./apply-patch.sh \
  --ora-swlib-bucket gs://oracle-software \
  --inventory-file inventory_files/inventory_ORCL_RAC \
  --ora-version 19.3.0.0.0 \
  --ora-release 19.7.0.0.200414 \
  --ora-swlib-path /u01/oracle_install \
  --ora-staging /u01/oracle_install \
  --ora-db-name ORCL
  -- "--extra-vars @patches.yaml"
```

### Destructive Cleanup

If you need to uninstall the Oracle software, the Oracle software includes
uninstallation options, which are the recommended way to uninstall Oracle
software.

If necessary, you can use the script `cleanup-oracle.sh` to perform a
destructive or a brute-force clean-up of Oracle databases, services, and
software from a specified target database server. A brute-force clean-up takes
the following actions:

- Kills all running Oracle services.
- Deconfigures the Oracle Restart software.
- Removes Oracle related directories and files.
- Removes Oracle software owner users and groups.
- Re-initializes ASM storage devices and uninstalls ASMlib if installed.

**Important**: a destructive cleanup permanently deletes the databases and any data they
contain. Any backups that are stored local to the server are also deleted. Backups
stored in Cloud Storage, Cloud Storage FUSE, or NFS devices are not affected by a
destructive cleanup.

**Recommendation**: provide a value for the role separation parameter, which
defaults to `TRUE`. On the `--inventory-file` parameter, specify the location
of the inventory file:

```bash
$ ./cleanup-oracle.sh --help
        Usage: cleanup-oracle.sh
          --ora-version <value>
          --inventory-file <value>
          --yes-i-am-sure
          [ --ora-role-separation <value> ]
          [ --ora-disk-mgmt <value> ]
          [ --ora-swlib-path <value> ]
          [ --ora-staging <value> ]
          [ --ora-asm-disks <value> ]
          [ --ora-data-mounts <value> ]
          [ --gcs-backup-path <value> ]
          [ --help ]
```

Sample usage:

```bash
$ ./cleanup-oracle.sh --ora-version 19 \
--inventory-file ./inventory_files/inventory_oracledb1_ORCL \
--yes-i-am-sure \
--ora-disk-mgmt udev \
--ora-swlib-path /u02/oracle_install \
--ora-staging /u02/oracle_install \
--ora-asm-disks asm_disk_config.json \
--ora-data-mounts data_mounts_config.json \
--gcs-backup-path /mnt/gcsfuse

Running with parameters from command line or environment variables:

INVENTORY_FILE=./inventory_files/inventory_oracledb1_ORCL
ORA_ASM_DISKS=asm_disk_config.json
ORA_DATA_MOUNTS=data_mounts_config.json
ORA_DISK_MGMT=udev
ORA_ROLE_SEPARATION=TRUE
ORA_STAGING=/u02/oracle_install
ORA_SWLIB_PATH=/u02/oracle_install
ORA_VERSION=19.3.0.0.0
GCS_BACKUP_PATH=/mnt/gcsfuse

Ansible params:
Found Ansible at /usr/bin/ansible-playbook

Running Ansible playbook: /usr/bin/ansible-playbook -i ./inventory_files/inventory_oracledb1_ORCL  brute-cleanup.yml

PLAY [all] ************************************************************************************
... output truncated for brevity
```<|MERGE_RESOLUTION|>--- conflicted
+++ resolved
@@ -474,16 +474,13 @@
 </tr>
 <tr>
 <td></td>
-<<<<<<< HEAD
-<td>Base - eDelivery or OTN</td>
-=======
 <td></td>
 <td>Database Release Update 21.18.0.0.0</td>
 <td>p37655430_210000_Linux-x86-64.zip</td>
 </tr>
 <tr>
 <td></td>
->>>>>>> 99fef9ee
+<td>Base - eDelivery or OTN</td>
 <td>Oracle Grid Infrastructure 21.3.0.0.0 for Linux x86-64</td>
 <td>V1011504-01.zip or LINUX.X64_213000_grid_home.zip</td>
 </tr>
@@ -580,15 +577,6 @@
 <tr>
 <td></td>
 <td>Patch - MOS</TD>
-<<<<<<< HEAD
-=======
-<TD>COMBO OF OJVM RU COMPONENT 19.27.0.0.250415 + GI RU 19.27.0.0.250415</td>
-<td>p37591516_190000_Linux-x86-64.zip</td>
-</tr>
-<tr>
-<td></td>
-<td>Patch - MOS</TD>
->>>>>>> 99fef9ee
 <TD>COMBO OF OJVM RU COMPONENT 19.26.0.0.250121 + GI RU 19.26.0.0.250121</td>
 <td>p37262208_190000_Linux-x86-64.zip</td>
 </tr>
