--- conflicted
+++ resolved
@@ -1360,12 +1360,6 @@
 scheme or the backup script with your own scripts or backup tools.
 
 #### gcsfuse backup
-<<<<<<< HEAD
-
-You can use Cloud Storage buckets for Oracle rman scripts to write and store backups.
-
-=======
->>>>>>> 99fef9ee
 
 You can use Cloud Storage buckets for Oracle rman scripts to write and store backups.
 
@@ -1377,10 +1371,6 @@
   Cloud Storage buckets as file systems on Linux or macOS systems.
 - Review backup [Cloud Storage bucket options](https://cloud.google.com/storage).
 
-<<<<<<< HEAD
-
-=======
->>>>>>> 99fef9ee
 To use a Cloud Storage bucket for your backups, you need to follow the steps below:
 
 - Identify the Compute Engine instance service account. Go to:
@@ -1394,20 +1384,11 @@
 
 #### Cloud Storage FUSE
 
-<<<<<<< HEAD
-- With Cloud Storage FUSE, you can use the auth service account of the  Compute Engine instance to access and mount the Cloud Storage bucket.
-- Follow the steps above on Cloud Storage bucket.
-- You can verify the auth service account by running the command as the Example below:
-  - ```gcloud compute ssh gce_vm_instance_name --command="sudo su -c 'gcloud auth list'"```
-  - You should see the same account in the auth list as the one used in the  Cloud Storage bucket configuration steps.
-
-=======
 - With Cloud Storage FUSE, you can use the auth service account of the Compute Engine instance to access and mount the Cloud Storage bucket.
 - Follow the steps above on Cloud Storage bucket.
 - You can verify the auth service account by running the command as the Example below:
   - `gcloud compute ssh gce_vm_instance_name --command="sudo su -c 'gcloud auth list'"`
   - You should see the same account in the auth list as the one used in the Cloud Storage bucket configuration steps.
->>>>>>> 99fef9ee
 
 ### Parameters
 
