
# Toolkit for Bare Metal Solution: User Guide

## Table of Contents

- [Command quick reference for single instance deployments](#command-quick-reference-for-single-instance-deployments)
- [Command quick reference for RAC deployments](#command-quick-reference-for-rac-deployments)
- [Overview](#overview)
  - [Software Stack](#software-stack)
  - [Requirements and Prerequisites](#requirements-and-prerequisites)
    - [Control node requirements](#control-node-requirements)
    - [Target server requirements](#target-server-requirements)
- [Installing the toolkit](#installing-the-toolkit)
- [Downloading and staging the Oracle Software](#downloading-and-staging-the-oracle-software)
  - [Downloading the Oracle installation software](#downloading-the-oracle-installation-software)
    - [Downloading Patches from My Oracle Support](#downloading-patches-from-my-oracle-support)
    - [Required Oracle Software - Download Summary](#required-oracle-software---download-summary)
  - [Staging the Oracle installation media](#staging-the-oracle-installation-media)
    - [Cloud Storage bucket](#cloud-storage-bucket)
    - [Cloud Storage FUSE](#cloud-storage-fuse)
    - [NFS share](#nfs-share)
  - [Validating Media](#validating-media)
- [Prerequisite configuration](#prerequisite-configuration)
  - [Data mount configuration file](#data-mount-configuration-file)
  - [ASM disk group configuration file](#asm-disk-group-configuration-file)
  - [Specifying LVM logical volumes](#specifying-lvm-logical-volumes)
- [Configuring Installations](#configuring-installations)
  - [Configuration defaults](#configuration-defaults)
  - [Oracle User Directories](#oracle-user-directories)
  - [Database backup configuration](#database-backup-configuration)
  - [Parameters](#parameters)
    - [Target environment parameters](#target-environment-parameters)
    - [Software installation parameters](#software-installation-parameters)
    - [Storage configuration parameters](#storage-configuration-parameters)
    - [Database configuration parameters](#database-configuration-parameters)
    - [RAC configuration parameters](#rac-configuration-parameters)
    - [Backup configuration parameters](#backup-configuration-parameters)
    - [Additional operational parameters](#additional-operational-parameters)
  - [Example Toolkit Execution](#example-toolkit-execution)
- [Post installation tasks](#post-installation-tasks)
  - [Reset passwords](#reset-passwords)
  - [Validate the environment](#validate-the-environment)
    - [Listing Oracle ASM devices](#listing-oracle-asm-devices)
    - [Displaying cluster resource status](#displaying-cluster-resource-status)
    - [Verify an Oracle cluster](#verify-an-oracle-cluster)
    - [Oracle validation utilities](#oracle-validation-utilities)
  - [Patching](#patching)
  - [Patching RAC databases](#patching-rac-databases)
  - [Destructive Cleanup](#destructive-cleanup)

## Command quick reference for single instance deployments

Sample commands for a simple quick-start and basic toolkit usage for an Oracle
"single instance" database. Refer to the remainder of this document for
additional details and comprehensive explanations of the toolkit, scripting,
options, and usage scenarios. All commands run from the "control node".

1. Validate media specifying GCS storage bucket and optionally database:

    ```bash
    ./check-swlib.sh --ora-swlib-bucket gs://[cloud-storage-bucket-name]
     --ora-version 19.3.0.0.0
    ```

1. Validate access to target server (optionally include -i and location of
   private key file):

   ```bash
   ssh ${INSTANCE_SSH_USER:-`whoami`}@${INSTANCE_IP_ADDR} sudo -u root hostname
   ```

1. Review toolkit parameters:

   ```bash
   ./install-oracle.sh --help
   ```

1. Run an installation:

   ```bash
   ./install-oracle.sh \
   --ora-swlib-bucket gs://[cloud-storage-bucket-name] \
   --backup-dest "+RECO" \
   --ora-swlib-path /u02/swlib/ \
   --ora-swlib-type gcs \
   --instance-ip-addr ${INSTANCE_IP_ADDR}
   ```

## Command quick reference for RAC deployments

Sample installation for an Oracle Real Application Clusters (RAC) installation.
Initial steps similar to those of the Single Instance installation.

1. Validate media specifying Cloud Storage bucket and optionally database
   version:

    ```bash
   ./check-swlib.sh --ora-swlib-bucket gs://[cloud-storage-bucket-name]
   --ora-version 19.3.0.0.0
    ```

1. Validate access to target RAC nodes:

    ```bash
   ssh ${INSTANCE_SSH_USER:-`whoami`}@${INSTANCE_IP_ADDR_NODE_1} sudo -u root hostname
   ssh ${INSTANCE_SSH_USER:-`whoami`}@${INSTANCE_IP_ADDR_NODE_2} sudo -u root hostname
    ```

1. Review optional toolkit parameters:

    `./install-oracle.sh --help`

1. Run installation. Only IP address of the first cluster node is required:

    ```bash
./install-oracle.sh \
--ora-swlib-bucket gs://[cloud-storage-bucket-name] \
--backup-dest "+RECO" \
--ora-swlib-path /u02/swlib/ \
--ora-swlib-type gcs \
--instance-ip-addr ${INSTANCE_IP_ADDR} \
--cluster-type RAC
    ```

## Overview

The Implementation Toolkit for Oracle provides an automated (scripted) mechanism
to help you install Oracle software and configure an initial Oracle database on
the Google Cloud Bare Metal Solution. You can also use the toolkit to provision
initial Oracle Database Recovery Manager (RMAN) backups to Google Cloud Storage
or another storage system.

This guide is for experienced professional users of Oracle software who are
deploying Oracle Database software and preparing initial Oracle databases on
Google Cloud [Bare Metal Solution](https://cloud.google.com/bare-metal).
The toolkit defines default values for most options, so you can run the toolkit
with only a few specifications. Your configuration options are listed later in
this guide.

The toolkit supports the following major releases of Oracle Database and applies
the most recent quarterly patches, also known as Oracle Release Updates or
RUs:

- Oracle 11.2.0.4.0
- Oracle 12.1.0.2.0
- Oracle 12.2.0.1.0
- Oracle 18.0.0.0.0
- Oracle 19.3.0.0.0

The toolkit does not include any Oracle software. You must obtain the
appropriate licenses and download the Oracle software on your own. This guide
provides information about where to obtain Oracle software solely for your
convenience.

After downloading the Oracle software, you stage the software in a Cloud Storage
bucket where the toolkit can access it.

### Software Stack

The toolkit customizes the software stack for Oracle Database workloads. Any out
of a number of Oracle Database software releases can be installed. In addition,
the configuration of the software stack includes:

- The Oracle Grid Infrastructure (GI) and Automatic Storage Manager (ASM),
  at the same major release as the database software.
- The configuration of Oracle resources, like the database, listener, and
  ASM resources, via
  "[Oracle Restart](https://docs.oracle.com/en/database/oracle/oracle-database/19/admin/configuring-automatic-restart-of-an-oracle-database.html)"
  for single-instance deployments and Oracle Clusterware for RAC deployments.
- The optional separation of OS roles,"role separation," so you can have
  different OS users for the GI and database software.
- The installation of all of the required OS packages that are necessary for
  the Oracle software installation, including common packages, such as ntp,
  bind-utils, unzip, expect, wget, and net-tools.
- The configuration of Linux Huge Pages, usually as a percentage of the
  available memory, and the disabling of Red Hat Transparent Huge Pages (THP),
  as per the recommended Oracle practices.
- The adjustment of Linux kernel settings, as necessary. For more
  information, see the
  [Oracle documentation](https://docs.oracle.com/en/database/oracle/oracle-database/19/ladbi/minimum-parameter-settings-for-installation.html).
- The disabling of the Linux firewall and SELinux, as recommended for Oracle
  database servers.
- The creation of a swap device, as necessary.

You can further customize the environment and host server(s), as needed.

### Requirements and Prerequisites

You need at least two servers to install Oracle software by using the toolkit:

- **Control node**: a virtual or physical machine from which the toolkit is
  executed.
- **Database server(s)**: target where the Oracle software will be installed
  and configured.

A second database server (or node) is required for RAC deployments.

![Shows workflow from user through control node to staging repository and then
to servers in the Bare Metal Solution environment. A dotted line goes to Cloud
Storage for backups.](bms-toolkit-architecture.png)

#### Control node requirements

The control node can be any server capable of ssh.

The control node must have the following software installed:

- [Ansible]([https://en.wikipedia.org/wiki/Ansible_(software)](https://en.wikipedia.org/wiki/Ansible_(software)))
  version 2.9 or higher.
- If you are using a Cloud Storage bucket to stage your Oracle installation
  media, the [Google Cloud SDK](https://cloud.google.com/sdk/docs).
- Ideally, a mainstream Linux OS.

Depending on the Linux distribution you are using on your control node, you can
install Ansible with `sudo apt-get install ansible`. Your installation command
might be different. You can verify your version of Ansible with ansible
`--version`.

You can use the [Google Cloud
Shell]([https://cloud.google.com/shell](https://cloud.google.com/shell)) as your
control node. Cloud Shell provides command-line access to a virtual machine
instance in a terminal window that opens in the web console. The latest version
of Cloud SDK is installed for you.

#### Target server requirements

Prior to running the toolkit, ensure that the control node has SSH access to a
Linux user account on the target server. The user account must have elevated
security privileges, such as granted by "sudo su -", to install and configure
Oracle software. The toolkit creates _Oracle software owners_, such as `oracle`
and `grid`.

The target database server(s) must be running a version of Linux that is
certified for Oracle Database. The toolkit currently supports the following
certified OS versions:

- Red Hat Enterprise Linux (RHEL) 7 (versions 7.3 and up).
- Oracle Linux (OL) 7 (versions 7.3 and up).

For more information about Oracle-supported platforms see the Oracle
certification matrix in the "My Oracle Support" (MOS) site (sign in required):
[https://support.oracle.com](https://support.oracle.com).

## Installing the toolkit

The latest version of the toolkit can be downloaded from Google Git
Repositories:
[https://github.com/google/bms-toolkit](https://github.com/google/bms-toolkit)

On the `google/bms-toolkit` home page in GitHub, download the toolkit to your
control node by clicking the **Clone or Download** button and selecting
**Download zip**.

If you are using the Cloud Shell as your control node, download the tool to your
$HOME directory.

## Downloading and staging the Oracle Software

You must download and stage the Oracle software yourself, in accordance with the
applicable licenses governing such software. The toolkit doesn't contain any
Oracle software. You are responsible for procuring the Oracle software that you
need and for complying with the applicable licenses.

### Downloading the Oracle installation software

Oracle software is divided into two general categories: **base software** that
you download from the [Oracle Software Delivery
Cloud](https://edelivery.oracle.com/) site (also known as Oracle "eDelivery"),
and **patches** that you download from Oracle's [My Oracle
Support](https://support.oracle.com/) (MOS) site.

One key exception: Oracle 11g base software can be downloaded directly from My
Oracle Support. Only Oracle 12c or later base software needs to be downloaded
from Oracle Software Delivery Cloud. Direct links to MOS downloads are provided
below.

Before you download Oracle software and patches, review and acknowledge Oracle's
license terms.

Before using the toolkit, download all of the software pieces for your Oracle
release, including the base release, patchsets, the OPatch utility, and any
additional patches listed by Oracle.

Do not unzip the downloaded installation files. The toolkit requires the
downloads in their original, compressed-file format.

#### Downloading Patches from My Oracle Support

For convenience, direct links to My Oracle Support (MOS) for applicable patches
are listed in the following section. You need an Oracle Single Sign-on account
that is linked to a valid Oracle Customer Support Identifier (CSI) to download
patches through My Oracle Support.

#### Required Oracle Software - Download Summary

<table>
<thead>
<tr>
<th>Oracle Release</th>
<th>Category - Site</th>
<th>Software Piece</th>
<th>File Name<br>
(From "Oracle eDelivery" or "My Oracle
Support")</th>
</tr>
</thead>
<tbody>
<tr>
<td>19.3.0.0.0</td>
<td>Base - eDelivery</td>
<td>Oracle Database 19.3.0.0.0 for Linux x86-64</td>
<td>V982063-01.zip</td>
</tr>
<tr>
<td></td>
<td></td>
<td>Oracle Grid Infrastructure 19.3.0.0.0 for Linux x86-64</td>
<td>V982068-01.zip</td>
</tr>
<tr>
<td></td>
<td>Patch - MOS</td>
<td>COMBO OF OJVM RU COMPONENT 19.6.0.0.200114 GI RU 19.6.0.0.200114</td>
<td>p30463609_190000_Linux-x86-64.zip</td>
</tr>
<tr>
<td></td>
<td></td>
<td>COMBO OF OJVM RU COMPONENT 19.5.0.0.191015 GI RU 19.5.0.0.191015</td>
<td>p30133178_190000_Linux-x86-64.zip</td>
</tr>
<tr>
<td></td>
<td></td>
<td>COMBO OF OJVM RU COMPONENT 19.4.0.0.190716 + GI RU 19.4.0.0.190716</td>
<td>p29699097_190000_Linux-x86-64.zip</td>
</tr>
<tr>
<td></td>
<td></td>
<td>OPatch Utility </td>
<td><a
href="https://support.oracle.com/epmos/faces/PatchResultsNDetails?releaseId=600000000122912&patchId=6880880&languageId=0&platformId=226">p6880880_190000_Linux-x86-64.zip</a></td>
</tr>
<tr>
<td>18.0.0.0.0</td>
<td>Base - eDelivery</td>
<td>Oracle Database 18.0.0.0.0 for Linux x86-64</td>
<td>V978967-01.zip</td>
</tr>
<tr>
<td></td>
<td></td>
<td>Oracle Grid Infrastructure 18.0.0.0.0 for Linux x86-64</td>
<td>V978971-01.zip</td>
</tr>
<tr>
<td></td>
<td>Patch - MOS</td>
<td>COMBO OF OJVM RU COMPONENT 18.9.0.0.200114 GI RU 18.9.0.0.200114</td>
<td>p30463635_180000_Linux-x86-64.zip</td>
</tr>
<tr>
<td></td>
<td></td>
<td>COMBO OF OJVM RU COMPONENT 18.8.0.0.191015 GI RU 18.8.0.0.191015</td>
<td>p30133246_180000_Linux-x86-64.zip</td>
</tr>
<tr>
<td></td>
<td></td>
<td>COMBO OF OJVM RU COMPONENT 18.7.0.0.190716 + GI RU 18.7.0.0.190716</td>
<td>p29699160_180000_Linux-x86-64.zip</td>
</tr>
<tr>
<td></td>
<td></td>
<td>COMBO OF OJVM RU COMPONENT 18.6.0.0.190416 + GI RU 18.6.0.0.190416</td>
<td>p29251992_180000_Linux-x86-64.zip</td>
</tr>
<tr>
<td></td>
<td></td>
<td>OPatch Utility</td>
<td><a
href="https://support.oracle.com/epmos/faces/PatchResultsNDetails?releaseId=600000000107457&patchId=6880880&languageId=0&platformId=226">p6880880_180000_Linux-x86-64.zip</a></td>
</tr>
<tr>
<td>12.2.0.1.0</td>
<td>Base - eDelivery</td>
<td>Oracle Database 12.2.0.1.0 for Linux x86-64</td>
<td>V839960-01.zip</td>
</tr>
<tr>
<td></td>
<td></td>
<td>Oracle Grid Infrastructure 12.2.0.1.0 for Linux x86-64 for Linux
x86-64</td>
<td>V840012-01.zip</td>
</tr>
<tr>
<td></td>
<td>Patch - MOS</td>
<td>COMBO OF OJVM RU COMPONENT 12.2.0.1.200114 12.2.0.1.200114 GIJAN2020RU</td>
<td>p30463673_122010_Linux-x86-64.zip</td>
</tr>
<tr>
<td></td>
<td></td>
<td>COMBO OF OJVM RU COMPONENT 12.2.0.1.191015 12.2.0.1.191015 GIOCT2019RU</td>
<td>p30133386_122010_Linux-x86-64.zip</td>
</tr>
<tr>
<td></td>
<td></td>
<td>COMBO OF OJVM RU COMPONENT 12.2.0.1.190716 + 12.2.0.1.190716
GIJUL2019RU</td>
<td>p29699173_122010_Linux-x86-64.zip</td>
</tr>
<tr>
<td></td>
<td></td>
<td>COMBO OF OJVM RU COMPONENT 12.2.0.1.190416 + 12.2.0.1.190416
GIAPR2019RU</td>
<td>p29252072_122010_Linux-x86-64.zip</td>
</tr>
<tr>
<td></td>
<td></td>
<td>ACFS MODULE ORACLEACFS.KO FAILS TO LOAD ON OL7U3 SERVER WITH RHCK (Patch)
patch 25078431 for Linux x86-64</td>
<td><a
href="https://support.oracle.com/epmos/faces/PatchResultsNDetails?releaseId=600000000018520&patchId=25078431&languageId=0&platformId=226">p25078431_122010_Linux-x86-64.zip</a></td>
</tr>
<tr>
<td></td>
<td></td>
<td>OPatch Utility</td>
<td><a
href="https://support.oracle.com/epmos/faces/PatchResultsNDetails?releaseId=600000000063735&patchId=6880880&languageId=0&platformId=226">p6880880_122010_Linux-x86-64.zip</a></td>
</tr>
<tr>
<td>12.1.0.2.0</td>
<td>Base - eDelivery</td>
<td>Oracle Database 12.1.0.2.0 for Linux x86-64</td>
<td>V46095-01_1of2.zip<br>
V46095-01_2of2.zip</td>
</tr>
<tr>
<td></td>
<td></td>
<td>Oracle Database 12c Standard Edition 2 12.1.0.2.0 for Linux x86-64</td>
<td>V77388-01_1of2.zip<br>
V77388-01_2of2.zip</td>
</tr>
<tr>
<td></td>
<td></td>
<td>Oracle Grid Infrastructure 12.1.0.2.0 for Linux x86-64</td>
<td>V46096-01_1of2.zip<br>
V46096-01_2of2.zip</td>
</tr>
<tr>
<td></td>
<td>Patch - MOS</td>
<td>Combo OJVM PSU 12.1.0.2.190416 and Database Proactive BP 12.1.0.2.190416
patch 29252171 for Linux x86-64</td>
<td><a
href="https://support.oracle.com/epmos/faces/PatchResultsNDetails?releaseId=600000000009300&patchId=29252171&languageId=0&platformId=226">p29252171_121020_Linux-x86-64.zip</a></td>
</tr>
<tr>
<td></td>
<td></td>
<td>GI PSU 12.1.0.2.190416 patch 29176115 for Linux x86-64</td>
<td><a
href="https://support.oracle.com/epmos/faces/PatchResultsNDetails?releaseId=600000000009300&patchId=29176115&languageId=0&platformId=226">p29176115_121020_Linux-x86-64.zip</a></td>
</tr>
<tr>
<td></td>
<td></td>
<td>OPatch Utility</td>
<td><a
href="https://support.oracle.com/epmos/faces/PatchResultsNDetails?releaseId=80121010&patchId=6880880&languageId=0&platformId=226">p6880880_121010_Linux-x86-64.zip</a></td>
</tr>
<tr>
<td>11.2.0.4</td>
<td>Patch - MOS</td>
<td>11.2.0.4.0 PATCH SET FOR ORACLE DATABASE SERVER - Patch 13390677 for Linux
x86-64</td>
<td><a
href="https://support.oracle.com/epmos/faces/PatchResultsNDetails?releaseId=80112040&patchId=13390677&languageId=0&platformId=226">p13390677_112040_Linux-x86-64_1of7.zip</a><br>
<a
href="https://support.oracle.com/epmos/faces/PatchResultsNDetails?releaseId=80112040&patchId=13390677&languageId=0&platformId=226">p13390677_112040_Linux-x86-64_2of7.zip</a></td>
</tr>
<tr>
<td></td>
<td></td>
<td>11.2.0.4.0 PATCH SET FOR ORACLE DATABASE SERVER - Patch 13390677 for Linux
x86-64</td>
<td><a
href="https://support.oracle.com/epmos/faces/PatchResultsNDetails?releaseId=80112040&patchId=13390677&languageId=0&platformId=226">p13390677_112040_Linux-x86-64_3of7.zip</a></td>
</tr>
<tr>
<td></td>
<td>Patch - MOS</td>
<td>Combo OJVM PSU 11.2.0.4.190416 and Database PSU 11.2.0.4.190416 patch
29252186 for Linux x86-64</td>
<td><a
href="https://support.oracle.com/epmos/faces/PatchResultsNDetails?releaseId=80112040&patchId=29252186&languageId=0&platformId=226">p29252186_112040_Linux-x86-64.zip</a></td>
</tr>
<tr>
<td></td>
<td></td>
<td>GI PSU 11.2.0.4.190416 patch 29255947 for Linux x86-64</td>
<td><a
href="https://support.oracle.com/epmos/faces/PatchResultsNDetails?releaseId=80112040&patchId=29255947&languageId=0&platformId=226">p29255947_112040_Linux-x86-64.zip</a></td>
</tr>
<tr>
<td></td>
<td></td>
<td>RC SCRIPTS (/ETC/RC.D/RC.* , /ETC/INIT.D/* ) ON OL7 FOR CLUSTERWARE (Patch)
patch 18370031 for Linux x86-64</td>
<td><a
href="https://support.oracle.com/epmos/faces/PatchResultsNDetails?releaseId=600000000007588&patchId=18370031&languageId=0&platformId=226">p18370031_112040_Linux-x86-64.zip</a></td>
</tr>
<tr>
<td></td>
<td></td>
<td>OPatch Utility</td>
<td><a
href="https://support.oracle.com/epmos/faces/PatchResultsNDetails?releaseId=80112000&patchId=6880880&languageId=0&platformId=226">p6880880_112000_Linux-x86-64.zip</a></td>
</tr>
</tbody>
</table>

If the required software components are not properly downloaded and staged, the
toolkit will fail.

### Staging the Oracle installation media

You can stage the Oracle installation media in any one of the following
repository types:

- A [Cloud Storage](https://cloud.google.com/storage/docs/introduction) bucket.
- [Cloud Storage FUSE](https://cloud.google.com/storage/docs/gcs-fuse), an open
  source [FUSE](http://fuse.sourceforge.net/) adapter that allows you to mount
  Cloud Storage buckets as file systems on Linux or macOS systems.
- A network NFS share.

#### Cloud Storage bucket

To use a Cloud Storage bucket to stage your installation media, you need the
`gsutil` tool installed on your control node. The [`gsutil` tool](https://cloud.google.com/storage/docs/gsutil)
is a Python application that lets you access Cloud Storage from the command
line. To get the `gsutil` tool, install the [Cloud
SDK](https://cloud.google.com/sdk/docs).

#### Cloud Storage FUSE

With Cloud Storage FUSE, you can also pass the location of a Cloud Storage
service account json file. This is useful if your control node doesn't have a
proper instance service account. You should also confirm that the service
account scopes allow you to use Cloud Storage.

To create a new service account:

1. Navigate to your Google Cloud Console.
1. Select the **IAM & Admin** tab > **Service accounts**.
1. Click on **Create Service Account** and chose a relevant name.
1. Select a role that provides the permission that you need, such as
   **Storage Admin**.
1. Click on the "Create Key" button, and download the file in JSON format.

You can then pass the file as a parameter to the deployment:

```bash
--ora-swlib-type gcsfuse --ora-swlib-bucket oracle-swlib --ora-swlib-credentials ~/path_to/service_account.json
```

The toolkit uploads the service account to the server so that Cloud Storage FUSE
can use it.

#### NFS share

When you use an NFS share, you specify the NFS mount point on the
`ora-swlib-bucket` parameter:

```bash
--ora-swlib-type nfs --ora-swlib-bucket 192.168.0.250:/my_nfs_export
```

### Validating Media

You can validate that you have correctly staged all of the required installation
files by using the `check-swlib.sh` script, which validates the files based
on name, size, and MD5 message digest. To validate the media, specify the GCS
software bucket where the software is staged and the Oracle software version
that you are installing. The version default is 19.3.0.0.0.

Example of a successful media validation:

```bash
$ ./check-swlib.sh --ora-swlib-bucket gs://oracle-software --ora-version 19.3.0.0.0

Running with parameters from command line or environment variables:

ORA_SWLIB_BUCKET=gs://oracle-software
ORA_VERSION=19.3.0.0.0

Found V982063-01.zip : Oracle Database 19.3.0.0.0 for Linux x86-64
        file size matches (3059705302), md5 matches (1858bd0d281c60f4ddabd87b1c214a4f).

Found V982068-01.zip : Oracle Grid Infrastructure 19.3.0.0.0 for Linux x86-64
        file size matches (2889184573), md5 matches (b7c4c66f801f92d14faa0d791ccda721).

Found p29859737_190000_Linux-x86-64.zip : Oracle 19c DB RU patch 29859737 for Linux x86-64
        file size matches (498214157), md5 matches (3b017f517341df5b35e9fbd90f1f49aa).

Found p29800658_190000_Linux-x86-64.zip : Oracle 19c GI RU patch 29800658 for Linux x86-64
        file size matches (1365811472), md5 matches (13c0041a5ea7eb9fad4725d2136da627).

Found p29699097_190000_Linux-x86-64.zip : COMBO OF OJVM RU COMPONENT 19.4.0.0.190716 + GI RU 19.4.0.0.190716
        file size matches (1986870968), md5 matches (2206c8a2431eb6fa0c4f7dd5aa7a58b2).

Found p30133178_190000_Linux-x86-64.zip : COMBO OF OJVM RU COMPONENT 19.5.0.0.191015 GI RU 19.5.0.0.191015
        file size matches (2004604850), md5 matches (4189caeae850a7c4191fdd3fa4c0af6a).

Found p30463609_190000_Linux-x86-64.zip : COMBO OF OJVM RU COMPONENT 19.6.0.0.200114 GI RU 19.6.0.0.200114
        file size matches (2308492999), md5 matches (0b2f7ae16f623e8d26905ae7ba600b06).

Found p6880880_190000_Linux-x86-64.zip : OPatch Utility
        file size matches (111682884), md5 matches (ad583938cc58d2e0805f3f9c309e7431).
```

Example of a failed media validation:

```bash
$ ./check-swlib.sh --ora-swlib-bucket gs://oracle-software --ora-version 12.2.0.1.0
Running with parameters from command line or environment variables:

ORA_SWLIB_BUCKET=gs://oracle-software
ORA_VERSION=12.2.0.1.0

Found V839960-01.zip : Oracle Database 12.2.0.1.0 for Linux x86-64
        file size matches (3453696911), md5 matches (1841f2ce7709cf909db4c064d80aae79).

Found V840012-01.zip : Oracle Grid Infrastructure 12.2.0.1.0 for Linux x86-64 for Linux x86-64
        file size matches (2994687209), md5 matches (ac1b156334cc5e8f8e5bd7fcdbebff82).

Found p29252035_122010_Linux-x86-64.zip : Combo Of OJVM Update Component 12.2.0.1.190416 + DB Update 12.2.0.1.190416 patch 29252035 for Linux x86-64
        file size matches (514033994), md5 matches (1a645dd57d06795a966a8882cc59243e).

Found p29301687_122010_Linux-x86-64.zip : Grid Infrastructure Release Update 12.2.0.1.190416 patch 29301687 for Linux x86-64
        file size matches (1736326653), md5 matches (1648e66220987dae6ecd757bc9f424ba).

Found p25078431_122010_Linux-x86-64.zip : ACFS MODULE ORACLEACFS.KO FAILS TO LOAD ON OL7U3 SERVER WITH RHCK (Patch) patch 25078431 for Linux x86-64
        file size matches (537299043), md5 matches (84ad563860b583fdd052bca0dcc33939).

Object gs://oracle-software/p29252072_122010_Linux-x86-64.zip COMBO OF OJVM RU COMPONENT 12.2.0.1.190416 + 12.2.0.1.190416 GIAPR2019RU not found: CommandException: One or more URLs matched no objects.

Found p29699173_122010_Linux-x86-64.zip : COMBO OF OJVM RU COMPONENT 12.2.0.1.190716 + 12.2.0.1.190716 GIJUL2019RU
        file size matches (2096740052), md5 matches (d5955b2e975752d3cd164a3e7db9aaaf).

Found p30133386_122010_Linux-x86-64.zip : COMBO OF OJVM RU COMPONENT 12.2.0.1.191015 12.2.0.1.191015 GIOCT2019RU
        file size matches (1925393453), md5 matches (25c30defbcc6e470e574fb3e16abb1d2).

Found p30463673_122010_Linux-x86-64.zip : COMBO OF OJVM RU COMPONENT 12.2.0.1.200114 12.2.0.1.200114 GIJAN2020RU
        file size matches (2135739707), md5 matches (04e26701ecdf04898abe363cdbeaaa40).

Found p6880880_122010_Linux-x86-64.zip : OPatch Utility
        size does not match (remote: 118408624, expected: 111682884), md5 does not match (remote: b8e1367997544ab2790c5bcbe65ca805, expected: ad583938cc58d2e0805f3f9c309e7431).
```

## Prerequisite configuration

Before you run the tool you need to create JSON formatted configuration files
for the data mount devices and the ASM disk group.

### Data mount configuration file

In the data mount configuration file, you specify disk device attributes for:

- Oracle software installation, which is usually mounted at /u01
- Oracle diagnostic destination, which is usually mounted at /u02

In the configuration file, specify the block devices (actual devices, not
partitions), the mount point names, the file system types, and the mount options
in valid JSON format.

When you run the toolkit, specify the path to the configuration file by using
either the `--ora-data-mounts` command line option or the
`ORA_DATA_MOUNTS` environment variable. The file path can be relative or
fully qualified. The file name defaults to `data_mounts_config.json`.

The following example shows a properly formatted JSON data mount configuration
file:

```json
[
    {
        "purpose": "software",
        "blk_device": "/dev/mapper/3600a098038314352502b4f782f446138",
        "name": "u01",
        "fstype":"xfs",
        "mount_point":"/u01",
        "mount_opts":"defaults"
    },
    {
        "purpose": "diag",
        "blk_device": "/dev/mapper/3600a098038314352502b4f782f446230",
        "name": "u02",
        "fstype":"xfs",
        "mount_point":"/u02",
        "mount_opts":"defaults"
    }
]
```

### ASM disk group configuration file

In the ASM disk group configuration, specify the disk group names, the ASM disk
names, and the associated block devices (the actual devices, not partitions) in
valid JSON format.

When you run the toolkit, specify the path to the configuration file by using
either the  `--ora-asm-disks` command line option or the `ORA_ASM_DISKS`
environment variable. The file path can be relative or fully qualified. The file
name defaults to `ask_disk_config.json`.

The following example shows a properly formatted JSON ASM disk group
configuration file:

```json
[
    {
        "diskgroup": "DATA",
        "disks": [
            {
                "blk_device": "/dev/mapper/3600a098038314352502b4f782f446244",
                "name": "DATA1"
            },
            {
                "blk_device": "/dev/mapper/3600a098038314352502b4f782f446245",
                "name": "DATA2"
            }
        ]
    },
    {
        "diskgroup": "RECO",
        "disks": [
            {
                "blk_device": "/dev/mapper/3600a098038314352502b4f782f446246",
                "name": "RECO1"
            }
        ]
    }
]
```

### Specifying LVM logical volumes

In addition to the raw devices, you can also specify LVM logical volumes by
using the following format:

`"blk_device": "/dev/mapper/oracle-data"`

## Configuring Installations

You run the toolkit by using the `install-oracle.sh` shell script.

**IMPORTANT**: From the control node, run the toolkit shell scripts by using a
Linux user account that has the necessary SSH permissions and privileges on the
target database server(s).

You need to specify the Cloud Storage bucket that contains the Oracle software
and the backup destination for an initial RMAN backup. Running with the --help
argument displays the list of available options.

Although the toolkit provides defaults for just about everything, in most cases,
you need to customize your installation to some degree. Your customizations can
range from simple items, such as the name of a database or the associated
database edition, to less frequently adjusted items, such as ASM disk group
configurations. Regardless, the toolkit allows you to specify overrides for most
configuration parameters.

As well as creating the initial database, the toolkit implements and schedules a
simple RMAN backup script. You can adjust the backup parameters either before or
after running the toolkit, as required.

### Configuration defaults

Most parameters have default values, so you only need to specify them when you
need a different value. The parameter values that the toolkit uses are echoed
during execution so you can confirm the configuration.

The complete list of parameters and their values are provided in the [Parameters
section](#parametersn).

Configuring an installation is discussed in [Configuring
installations](#configuring-installations).

### Oracle User Directories

The Oracle convention for naming of file system mounts is **_/pm_**, where
**_p_** is a string constant and **_m_** is a unique key, typically a two digit
integer. The standard string constant for Oracle user file system mounts is the
letter "u".

Following this convention, the toolkit creates the following default file system
mounts:

- **/u01** - For Oracle software. For example, /u01/app/oracle/product.

- **/u02** - For other Oracle files, including software staging and, optionally, the
  Oracle Automatic Diagnostic Repository (ADR).

You don't have to use a separate file system, physical device, or logical volume
for the software staging and other purposes. You can use the single file system,
/u01, or whatever you choose to call it, if you want to.

### Database backup configuration

As a part of installation, the toolkit creates an initial RMAN full database
backup, an archived redo log backup, and sets the initial backup schedule based
on your specifications or the default backup values.

The parameters for configuring your backups are described in [Backup
configuration parameters](#backup-configuration-parameters). The following list shows the
default backup configuration implemented by the toolkit:

- Backup scripts are stored in the directory `/home/oracle/scripts`.
- Associated log files are stored in the directory `/home/oracle/logs`.
- Weekly FULL database LEVEL=0 backups are run at 01:00 on Sundays.
- Daily FULL database LEVEL=1 cumulative incremental backups are run at
  01:00, Monday through Friday.
- Hourly archived redo log backups run at 30 minutes past every hour.
- RMAN backups are written to the Fast Recovery Area (FRA).

The toolkit schedules the backups by using the Linux cron utility under the
Oracle software owner user. You can run the backup scripts as necessary.

After installation is complete, you can adjust any of the attributes of the
backup scheme. You can also replace any and all parts of the initial backup
scheme or the backup script with your own scripts or backup tools.

### Parameters

The following sections document the parameters, organized by installation task
and then by the attribute that you use the parameter to specify.

Most attributes can be specified by using either an environment variable or a
command-line command. Environment variables are presented in capital letters.
Command-line commands are presented in lower case letters and are preceded by
two dashes.

You can specify parameters as either command line arguments or as predefined
environment variables.

Default values for the parameters are shown in bold letters.

#### Target environment parameters

Top of target

<table>
<thead>
<tr>
<th>Attribute</th>
<th>Parameter options</th>
<th>Range of Values</th>
<th>Notes</th>
</tr>
</thead>
<tbody>
<tr>
<td>Target server IP address</td>
<td><p><pre>
INSTANCE_IP_ADDR
<br>
--instance-ip-addr
</pre></p>
</td>
<td>user defined - no default</td>
<td>The IP address of the target server to host the Oracle software and
database.<br>
Applicable for Oracle "single instance" installations.</td>
</tr>
<tr>
<td>Target server host name</td>
<td><p><pre>
INSTANCE_HOSTNAME
<br>
--instance-hostname
</pre></p>
</td>
<td>user defined<br>
INSTANCE_IP_ADDR</td>
<td>Optional hostname for the target server. Defaults to value of
INSTANCE_IP_ADDR. Specifying a hostname adds clarity to log and debug
files. </td>
</tr>
<tr>
<td>User on target server </td>
<td><p><pre>
INSTANCE_SSH_USER
<br>
--instance-ssh-user
</pre></p>
</td>
<td>user defined<br>
current user</td>
<td>Remote user with connectivity (including privilege escalation capabilities)
on target server.</td>
</tr>
<tr>
<td>Private key file for ssh connectivity to target server</td>
<td><p><pre>
INSTANCE_SSH_KEY
<br>
--instance-ssh-key
</pre></p>
</td>
<td>user defined<br>
~/.ssh/id_rsa</td>
<td></td>
</tr>
<tr>
<td>Ansible inventory file name</td>
<td><p><pre>
No environment variable
<br>
--inventory-file
</pre></p>
</td>
<td>user defined<br>
toolkit generated</td>
<td>Optional Ansible inventory file name. If not supplied, the toolkit
generates a filename.</td>
</tr>
</tbody>
</table>

Bottom of target

#### Software installation parameters

Top of software

<table>
<thead>
<tr>
<th>Attribute</th>
<th>Parameters</th>
<th>Parameter Values</th>
<th>Notes</th>
</tr>
</thead>
<tbody>
<tr>
<td>Oracle version</td>
<td><p><pre>
ORA_VERSION
--ora-version
</pre></p>
</td>
<td>19.3.0.0.0<br>
18.0.0.0.0<br>
12.2.0.1.0<br>
12.1.0.2.0<br>
11.2.0.4.0</td>
<td>All mainstream major releases.</td>
</tr>
<tr>
<td>Oracle edition</td>
<td><p><pre>
ORA_EDITION
--ora-edition
</pre></p>
</td>
<td>EE<br>
SE, for 11.2.0.4.0 only<br>
SE2, for 12.1.0.2.0 and above</td>
<td>SE or SE2 depending on the Oracle version chosen.</td>
</tr>
<tr>
<td>Software library type</td>
<td><p><pre>
ORA_SWLIB_TYPE
--ora-swlib-type
</pre></p>
</td>
<td>GCS<br>
GCSFUSE<br>
NFS</td>
<td>Remote storage type acting as a software library where the required
installation media is stored.</td>
</tr>
<tr>
<td>Software library location</td>
<td><p><pre>
ORA_SWLIB_BUCKET
--ora-swlib-bucket
</pre></p></td>
<td>user defined - no default<br>
Example: gs://oracle-software</td>
<td>GCS bucket where the required base software and patches have been
downloaded and staged.<br>
<br>
Only used when ORA_SWLIB_TYPE=GCS.</td>
</tr>
<tr>
<td>Software library path</td>
<td><p><pre>
ORA_SWLIB_PATH
--ora-swlib-path
</pre></p></td>
<td>user defined<br>
/u01/swlib</td>
<td>Path where the required base software and patches have been downloaded and
staged.<br>
<br>
Not used when ORA_SWLIB_TYPE=GCS.</td>
</tr>
<tr>
<td>Service account key file</td>
<td><p><pre>
ORA_SWLIB_CREDENTIALS
--ora-swlib-credentials
</pre></p></td>
<td>user defined - no default</td>
<td>Service account key file name. Only used when ORA_SWLIB_TYPE=GCSFUSE.</td>
</tr>
<tr>
<td>Storage configuration</td>
<td><br>
<p><pre>
ORA_DATA_MOUNTS
--ora-data-mounts
</pre></p></td>
<td>user defined<br>
data_mounts_config.json</td>
<td>Properly formatted JSON file providing mount and file system details for
local mounts including installation location for the Oracle software and
the location for Oracle diagnostic (ADR) directories. See <a
href="#data-mount-configuration-file">Data mount configuration file</a>.</td>
</tr>
<tr>
<td>Software unzip location</td>
<td><p><pre>
ORA_STAGING
--ora-staging
</pre></p></td>
<td>user defined<br>
<ORA_SWLIB_PATH></td>
<td>Working area for unzipping and staging software and installation
files.<br>
<br>
Should have at least 16GB of available free space.</td>
</tr>
<tr>
<td>Listener Name</td>
<td><p><pre>
ORA_LISTENER_NAME
--ora-listener-name
</pre></p></td>
<td>user defined<br>
LISTENER</td>
<td></td>
</tr>
<tr>
<td>Listener Port</td>
<td><p><pre>
ORA_LISTENER_PORT
--ora-listener-port
</pre></p></td>
<td>user defined<br>
1521</td>
<td></td>
</tr>
<tr>
<td>Preferred NTP server</td>
<td><p><pre>
NTP_PREF
--ntp-pref
</pre></p></td>
<td>user defined - no default</td>
<td>Preferred NTP server to use in /etc/ntp.conf.<br>
<br>
Optional: set only if you need to manually define an NTP server, instead of
relying on the OS defaults.</td>
</tr>
</tbody>
</table>

Bottom of software

#### Storage configuration parameters

Top of storage

<table>
<thead>
<tr>
<th>Attribute</th>
<th>Parameters</th>
<th>Parameter Values</th>
<th>Notes</th>
</tr>
</thead>
<tbody>
<tr>
<td>ASM disk management</td>
<td><p><pre>
ORA_DISK_MGMT
--ora-disk-mgmt
</pre></p></td>
<td>asmlib<br>
udev</td>
<td>ASMlib option is applicable to Oracle Linux as RHEL implementation requires
Red Hat support. See MOS Doc ID: 1089399.1</td>
</tr>
<tr>
<td>Grid user role separation</td>
<td><p><pre>
ORA_ROLE_SEPARATION
--ora-role-separation
</pre></p></td>
<td>true<br>
false</td>
<td>Role separation means that the Grid Infrastructure is owned by the OS user
"grid" instead of the OS user "oracle".</td>
</tr>
<tr>
<td>Data disk group name</td>
<td><p><pre>
ORA_DATA_DISKGROUP
--ora-data-diskgroup
</pre></p></td>
<td>user defined<br>
DATA</td>
<td>Default disk group for DB files for initial database.</td>
</tr>
<tr>
<td>Reco disk group name</td>
<td><p><pre>
ORA_RECO_DISKGROUP
--ora-reco-diskgroup
</pre></p></td>
<td>user defined<br>
RECO</td>
<td>Default disk group for FRA files for initial database.</td>
</tr>
<tr>
<td>ASM disk configuration</td>
<td><p><pre>
ORA_ASM_DISKS
--ora-asm-disks
</pre></p></td>
<td>user defined<br>
asm_disk_config.json</td>
<td>Name of an ASM configuration file that contains ASM disk definitions in
valid JSON format. See <a href="#asm-disk-group-configuration-file">ASM disk group
configuration file</a>.</td>
</tr>
</tbody>
</table>

#### Database configuration parameters

<table>
<thead>
<tr>
<th>Attribute</th>
<th>Parameters</th>
<th>Parameter Values</th>
<th>Notes</th>
</tr>
</thead>
<tbody>
<tr>
<td>Database name</td>
<td><p><pre>
ORA_DB_NAME
--ora-db-name
</pre></p></td>
<td>user defined<br>
ORCL</td>
<td>Up to 8 characters. Must start with a letter. Other 7 characters can
include alphanumeric characters, underscore, number sign, and
dollar sign</td>
</tr>
<tr>
<td>Database domain</td>
<td><p><pre>
ORA_DB_DOMAIN
--ora-db-domain
</pre></p></td>
<td>user defined<br>
.world</td>
<td>String of name components up to 128 characters long including periods.</td>
</tr>
<tr>
<td>Character set</td>
<td><p><pre>
ORA_DB_CHARSET
--ora-db-charset
</pre></p></td>
<td>user defined<br>
AL32UTF8</td>
<td></td>
</tr>
<tr>
<td>National character set</td>
<td><p><pre>
ORA_DB_NCHARSET
--ora-db-ncharset
</pre></p></td>
<td>user defined<br>
AL16UTF16</td>
<td></td>
</tr>
<tr>
<td>Database compatibility setting</td>
<td><p><pre>
COMPATIBLE_RDBMS
--compatible-rdbms
</pre></p></td>
<td>user defined<br>
<Oracle version></td>
<td>Defaults to the value of ORA_VERSION.</td>
</tr>
<tr>
<td>Container database</td>
<td><p><pre>
ORA_DB_CONTAINER
--ora-db-container
</pre></p></td>
<td>true<br>
false</td>
<td>Not applicable for release 11.2.0.4.</td>
</tr>
<tr>
<td>PDB name</td>
<td><p><pre>
ORA_PDB_NAME
--ora-pdb-name-prefix
</pre></p></td>
<td>PDB</td>
<td>Not applicable for release 11.2.0.4.</td>
</tr>
<tr>
<td>PDB count</td>
<td><p><pre>
ORA_PDB_COUNT
--ora-pdb-count
</pre></p></td>
<td>1</td>
<td>If greater than 1, a numeric is appended to each PDB name.<br>
<br>
The PDB count may have Oracle licensing implications.<br>
<br>
Not applicable for release 11.2.0.4.</td>
</tr>
<tr>
<td>Database type</td>
<td><p><pre>
ORA_DB_TYPE
--ora-db-type
</pre></p></td>
<td>MULTIPURPOSE<br>
DATA_WAREHOUSING<br>
OLTP</td>
<td></td>
</tr>
<tr>
<td>Redo log size</td>
<td><p><pre>
ORA_REDO_LOG_SIZE
--ora-redo-log-size
</pre></p></td>
<td>user defined<br>
100MB</td>
<td></td>
</tr>
</tbody>
</table>

#### RAC configuration parameters

<table>
<thead>
<tr>
<th>Attribute</th>
<th>Parameters</th>
<th>Parameter Values</th>
<th>Notes</th>
</tr>
</thead>
<tbody>
<tr>
<td>Cluster type</td>
<td><p><pre>
CLUSTER_TYPE
--cluster-type
</pre></p></td>
<td>NONE<br>
RAC</td>
<td>Specify "RAC" to install a RAC cluster. Otherwise a "Single Instance"
installation is performed.</td>
</tr>
<tr>
<td>RAC specific configuration parameters</td>
<td><p><pre>
CLUSTER_CONFIG
--cluster-config
</pre></p></td>
<td>user defined<br>
cluster_config.json</td>
<td>Used to specify the RAC scan listener name, port, IPs, and so forth. Also
used to list RAC nodes.<br>
<br>
Specifies a file containing properly formed JSON text.</td>
</tr>
</tbody>
</table>

#### Backup configuration parameters

<table>
<thead>
<tr>
<th>RMAN backup destination</th>
<th><p><pre>
BACKUP_DEST
--backup-dest
</pre></p></th>
<th>user defined - no default<br>
Example: +RECO</th>
<th>Disk group name or NFS file share location. Can include formatting options,
such as "/u02/db_backups/ORCL_%I_%T_%s_%p.bak", for example.<br>
<br>
When writing to a non-ASM disk group location, include a valid RMAN format
specification to ensure file name uniqueness, such as the example string
shown above.<br>
<br>
If you are writing to a local file system, the
directory does not have to exist, but initial backups will fail if the
destination is not available or writeable.</th>
</tr>
</thead>
<tbody>
<tr>
<td>RMAN full DB backup redundancy</td>
<td><p><pre>
BACKUP_REDUNDANCY
--backup-redundancy
</pre></p></td>
<td>user defined field<br>
2</td>
<td>An integer that specifies the number of full backups to keep.</td>
</tr>
<tr>
<td>RMAN archived redo log backup redundancy</td>
<td><p><pre>
ARCHIVE_REDUNDANCY
--archive-redundancy
</pre></p></td>
<td>user defined field<br>
2</td>
<td>An integer that specifies the number of times to redundantly backup
archived redo logs into an RMAN backup set.</td>
</tr>
<tr>
<td>Archived redo logs online retention days</td>
<td><p><pre>
ARCHIVE_ONLINE_DAYS
--archive-online-days
</pre></p></td>
<td>user defined field<br>
7</td>
<td>Archived redo logs are only deleted from disk when they are older than this
number of days.<br>
<br>
(And have been backed up with the specified redundancy.)</td>
</tr>
<tr>
<td>Day(s) of week for full DB backup (RMAN level=0)</td>
<td><p><pre>
BACKUP_LEVEL0_DAYS
--backup-level0-days
</pre></p></td>
<td>user defined<br>
0</td>
<td>Day(s) of week in cron format to be used for cron creation.</td>
</tr>
<tr>
<td>Day(s) of the week for incremental full DB backup (RMAN level=1)</td>
<td><p><pre>
BACKUP_LEVEL1_DAYS
--backup-level1-days
</pre></p></td>
<td>user defined<br>
1-6</td>
<td>Day(s) of week in cron format to be used for cron creation.</td>
</tr>
<tr>
<td>Start hour for RMAN full DB backups</td>
<td><p><pre>
BACKUP_START_HOUR
--backup-start-hour
</pre></p></td>
<td>user defined<br>
01</td>
<td>Hour in 24hour format.<br>
<br>
Used in cron for RMAN full (level=0 and level=1) backups.</td>
</tr>
<tr>
<td>Start minute for RMAN DB full backups</td>
<td><p><pre>
BACKUP_START_MIN
--backup-start-min
</pre></p></td>
<td>user defined<br>
00</td>
<td>Minute in XX format.<br>
<br>
Used in cron for RMAN full (level=0 and level=1) backups.</td>
</tr>
<tr>
<td>Start minute for archived redo log RMAN backups.</td>
<td><p><pre>
ARCHIVE_BACKUP_MIN
--archive-backup-min
</pre></p></td>
<td>user defined<br>
30</td>
<td>Minute in XX format.<br>
<br>
Used in cron for RMAN full (level=0 and level=1) backups.</td>
</tr>
<tr>
<td>Script location</td>
<td><p><pre>
BACKUP_SCRIPT_LOCATION
--backup-script-location
</pre></p></td>
<td>user defined<br>
/home/oracle/scripts</td>
<td>Location for storing the provided RMAN backup scripts and other provided
database scripts.<br>
<br>
Because only a handful of small text (.sh) files
are provided, the freespace requirements for this directory is
minimal.</td>
</tr>
<tr>
<td>Log file location</td>
<td><p><pre>
BACKUP_LOG_LOCATION
--backup-log-location
</pre></p></td>
<td>user defined<br>
/home/oracle/logs</td>
<td>Location for storing log and output files from the provided RMAN backup
scripts.<br>
<br>
Backup and log files are relatively small and hence the freespace
requirements for this directory is minimal.</td>
</tr>
</tbody>
</table>

#### Additional operational parameters

<table>
<thead>
<tr>
<th>Attribute</th>
<th>Parameters</th>
<th>Parameter Values</th>
<th>Notes</th>
</tr>
</thead>
<tbody>
<tr>
<td>Command help</td>
<td><p><pre>
--help
</pre></p></td>
<td></td>
<td>Display usage and all possible command line arguments.</td>
</tr>
<tr>
<td>Validate parameter definitions</td>
<td><p><pre>
--validate
</pre></p></td>
<td></td>
<td>Validate supplied parameters for such things as conformity to expected
input types and exit. Nothing is installed or changed on the target
server.</td>
</tr>
<tr>
<td></td>
<td><p><pre>
--check-instance
</pre></p></td>
<td></td>
<td>Run the "check-instance.yml" playbook only.</td>
</tr>
<tr>
<td></td>
<td><p><pre>
--prep-host
</pre></p></td>
<td></td>
<td>Run the "prep-host.yml" playbook only.</td>
</tr>
<tr>
<td></td>
<td><p><pre>
--install-sw
</pre></p></td>
<td></td>
<td>Run the "install-sw.yml" playbook only.</td>
</tr>
<tr>
<td></td>
<td><p><pre>
--no-patch
</pre></p></td>
<td></td>
<td>Install without automatically patching.</td>
</tr>
<tr>
<td></td>
<td><p><pre>
--config-db
</pre></p></td>
<td></td>
<td>Run the "config-db.yml" playbook only.</td>
</tr>
<tr>
<td></td>
<td><p><pre>
--skip-database-config
</pre></p></td>
<td></td>
<td>Run all other playbooks but skip "config-db.yml", so that no database
instance is created.</td>
</tr>
<tr>
<td></td>
<td><p><pre>
--debug
</pre></p></td>
<td></td>
<td>Run with the Ansible debugging flag enabled.</td>
</tr>
</tbody>
</table>

### Example Toolkit Execution

In the following example, environment variables are used to specify the
following values:

-  The IP address of the target instance
-  The Oracle release
-  The database name

For all other parameters, the default values are accepted.

Note: Unless you specify a hostname on the INSTANCE_HOSTNAME environment
variable or the --instance-hostname command line argument, the target hostname
defaults to the target IP address.

```bash
$ export INSTANCE_IP_ADDR=10.150.0.42
$ export ORA_VERSION=19.3.0.0.0
$ export ORA_DB_NAME=PROD1
$ ./install-oracle.sh --ora-swlib-bucket gs://oracle-software --backup-dest +RECO

Inventory file for this execution: ./inventory_files/inventory_10.150.0.42_19.3.0.0.0_PROD1.

Running with parameters from command line or environment variables:

ANSIBLE_LOG_PATH=./logs/log_10.150.0.42_19.3.0.0.0_PROD1_20200610_160132.log
ARCHIVE_BACKUP_MIN=30
ARCHIVE_ONLINE_DAYS=7
ARCHIVE_REDUNDANCY=2
BACKUP_DEST=+RECO
BACKUP_LEVEL0_DAYS=0
BACKUP_LEVEL1_DAYS=1-6
BACKUP_LOG_LOCATION=/home/oracle/logs
BACKUP_REDUNDANCY=2
BACKUP_SCRIPT_LOCATION=/home/oracle/scripts
BACKUP_START_HOUR=01
BACKUP_START_MIN=00
INSTANCE_HOSTGROUP_NAME=dbasm
INSTANCE_HOSTNAME=10.150.0.42
INSTANCE_IP_ADDR=10.150.0.42
INSTANCE_SSH_EXTRA_ARGS=''\''-o StrictHostKeyChecking=no -o UserKnownHostsFile=/dev/null -o IdentityAgent=no'\'''
INSTANCE_SSH_KEY='~/.ssh/id_rsa'
INSTANCE_SSH_USER=dba-user
ORA_ASM_DISKS=asm_disk_config.json
ORA_DATA_DISKGROUP=DATA
ORA_DATA_MOUNTS=data_mounts_config.json
ORA_DB_CHARSET=AL32UTF8
ORA_DB_CONTAINER=TRUE
ORA_DB_DOMAIN=world
ORA_DB_NAME=PROD1
ORA_DB_NCHARSET=AL16UTF16
ORA_DB_TYPE=MULTIPURPOSE
ORA_DISK_MGMT=UDEV
ORA_EDITION=EE
ORA_LISTENER_NAME=LISTENER
ORA_LISTENER_PORT=1521
ORA_PDB_COUNT=1
ORA_PDB_NAME_PREFIX=PDB
ORA_RECO_DISKGROUP=RECO
ORA_REDO_LOG_SIZE=100MB
ORA_RELEASE=latest
ORA_ROLE_SEPARATION=TRUE
ORA_STAGING=/u01/swlib
ORA_SWLIB_BUCKET=gs://oracle-software
ORA_SWLIB_CREDENTIALS=
ORA_SWLIB_PATH=/u01/swlib
ORA_SWLIB_TYPE='""'
ORA_VERSION=19.3.0.0.0
PB_CHECK_INSTANCE=check-instance.yml
PB_CONFIG_DB=config-db.yml
PB_INSTALL_SW=install-sw.yml
PB_LIST='check-instance.yml prep-host.yml install-sw.yml config-db.yml'
PB_PREP_HOST=prep-host.yml

Ansible params:
Found Ansible at /usr/bin/ansible-playbook

Running Ansible playbook: /usr/bin/ansible-playbook -i ./inventory_files/inventory_10.150.0.42_19.3.0.0.0_PROD1 check-instance.yml

PLAY [all] ******************************************************************************************************************************************

TASK [Verify that Ansible on control node meets the version requirements] ***************************************************************************
ok: [10.150.0.42] => {
    "changed": false,
    "msg": "Ansible version is 2.9.9, continuing"
}

TASK [Test connectivity to target instance via ping] ************************************************************************************************
ok: [10.150.0.42]

TASK [Abort if ping module fails] *******************************************************************************************************************
ok: [10.150.0.42] => {
    "changed": false,
    "msg": "The instance has an usable python installation, continuing"
}

TASK [Collect facts from target] ********************************************************************************************************************
ok: [10.150.0.42]

... output truncated for brevity
```

In the following example, command-line arguments are used to specify the Oracle
Standard Edition and to create a non-container database.

```bash
$ ./install-oracle.sh --ora-edition SE2 --ora-db-container false \
 --ora-swlib-bucket gs://oracle-software --backup-dest +RECO \
 --instance-ip-addr 10.150.0.42

Inventory file for this execution: ./inventory_files/inventory_dbserver_19.3.0.0.0_ORCL.

Running with parameters from command line or environment variables:

ANSIBLE_LOG_PATH=./logs/log_dbserver_19.3.0.0.0_ORCL_20200610_161259.log
ARCHIVE_BACKUP_MIN=30
ARCHIVE_ONLINE_DAYS=7
ARCHIVE_REDUNDANCY=2
BACKUP_DEST=+RECO
BACKUP_LEVEL0_DAYS=0
BACKUP_LEVEL1_DAYS=1-6
BACKUP_LOG_LOCATION=/home/oracle/logs
BACKUP_REDUNDANCY=2
BACKUP_SCRIPT_LOCATION=/home/oracle/scripts
BACKUP_START_HOUR=01
BACKUP_START_MIN=00
INSTANCE_HOSTGROUP_NAME=dbasm
INSTANCE_HOSTNAME=dbserver
INSTANCE_IP_ADDR=10.150.0.42
INSTANCE_SSH_EXTRA_ARGS=''\''-o StrictHostKeyChecking=no -o UserKnownHostsFile=/dev/null -o IdentityAgent=no'\'''
INSTANCE_SSH_KEY='~/.ssh/id_rsa'
INSTANCE_SSH_USER=dba-user
ORA_ASM_DISKS=asm_disk_config.json
ORA_DATA_DISKGROUP=DATA
ORA_DATA_MOUNTS=data_mounts_config.json
ORA_DB_CHARSET=AL32UTF8
ORA_DB_CONTAINER=false
ORA_DB_DOMAIN=world
ORA_DB_NAME=ORCL
ORA_DB_NCHARSET=AL16UTF16
ORA_DB_TYPE=MULTIPURPOSE
ORA_DISK_MGMT=UDEV
ORA_EDITION=SE2
ORA_LISTENER_NAME=LISTENER
ORA_LISTENER_PORT=1521
ORA_PDB_COUNT=1
ORA_PDB_NAME_PREFIX=PDB
ORA_RECO_DISKGROUP=RECO
ORA_REDO_LOG_SIZE=100MB
ORA_RELEASE=latest
ORA_ROLE_SEPARATION=TRUE
ORA_STAGING=/u01/swlib
ORA_SWLIB_BUCKET=gs://oracle-software
ORA_SWLIB_CREDENTIALS=
ORA_SWLIB_PATH=/u01/swlib
ORA_SWLIB_TYPE='""'
ORA_VERSION=19.3.0.0.0
PB_CHECK_INSTANCE=check-instance.yml
PB_CONFIG_DB=config-db.yml
PB_INSTALL_SW=install-sw.yml
PB_LIST='check-instance.yml prep-host.yml install-sw.yml config-db.yml'
PB_PREP_HOST=prep-host.yml

Ansible params:
Found Ansible at /usr/bin/ansible-playbook

Running Ansible playbook: /usr/bin/ansible-playbook -i ./inventory_files/inventory_dbserver_19.3.0.0.0_ORCL   check-instance.yml

PLAY [all] ******************************************************************************************************************************************

TASK [Verify that Ansible on control node meets the version requirements] ***************************************************************************
ok: [dbserver] => {
    "changed": false,
    "msg": "Ansible version is 2.9.9, continuing"
}

TASK [Test connectivity to target instance via ping] ************************************************************************************************
ok: [dbserver]

TASK [Abort if ping module fails] *******************************************************************************************************************
ok: [dbserver] => {
    "changed": false,
    "msg": "The instance has an usable python installation, continuing"
}

TASK [Collect facts from target] ********************************************************************************************************************
ok: [dbserver]

... <output truncated for brevity>
```

The following example shows the error message that is received when an invalid
parameter is specified.

```bash
$ ./install-oracle.sh --ora-version=7.3.4 --ora-swlib-bucket gs://oracle-software --backup-dest +RECO
Incorrect parameter provided for ora-version: 7.3.4
```

## Post installation tasks

### Reset passwords

The Oracle toolkit does not use or store any passwords. At runtime, passwords
for the Oracle SYS and SYSTEM database users are set with strong, unique, and
randomized passwords that are not written to or persisted in any OS files.

Change the passwords immediately after running the toolkit.

To change the passwords, connect to the database by using a SYSDBA
administrative connection and change the passwords by using the SQL Plus
`password` command:

```bash
sqlplus / as sysdba

SQL> password SYSTEM
```

### Validate the environment

After deployment, you can validate your environment using several scripts that
are provided with the toolkit.

#### Listing Oracle ASM devices

You can list the devices that are used by Oracle ASM using the `asm_disks.sh`
script, as shown in the following example:

```bash
$ /home/oracle/scripts/asm_disks.sh
Disk device /dev/sdd1 may be an ASM disk - Disk name: DATA_0000
Disk device /dev/sde1 may be an ASM disk - Disk name: RECO_0000
Disk device /dev/sdf1 may be an ASM disk - Disk name: DEMO_0000
```

#### Displaying cluster resource status

You can generate a report that shows the Oracle Restart cluster resources by
using the `crs_check.sh` script, as shown in the following example:

```bash
$ /home/oracle/scripts/crs_check.sh

***** CRS STATUS *****

Oracle High Availability Services release version on the local node is [18.0.0.0.0]
Oracle High Availability Services version on the local node is [18.0.0.0.0]
CRS-4638: Oracle High Availability Services is online
CRS-4529: Cluster Synchronization Services is online

NAME=ora.DATA.dg
TYPE=ora.diskgroup.type
TARGET=ONLINE
STATE=ONLINE on db-host-1

... output truncated for brevity
```

#### Verify an Oracle cluster

You can verify the integrity of an Oracle cluster by using the
`cluvfy_checks.sh` script to run the Oracle Cluster Verify utility.

#### Oracle validation utilities

For a more comprehensive validation, use the utilities provided by Oracle
Support, which are available for download from My Oracle Support:

- [Autonomous Health Framework (AHF) - Including TFA and ORAchk/EXAChk (Doc ID 2550798.1)](https://support.oracle.com/epmos/faces/DocContentDisplay?id=2550798.1)

Oracle's Autonomous Health Framework (AHF) includes utilities such as Trace File
Analyzer (TFA). TFA provides options such as `tfactl summary`, which gives
a complete environment overview. AHF also includes a copy of ORAchk. Refer to
the Oracle documentation for more information.

The following example shows the use of the Oracle Cluster Verify utility:

```bash
$ /home/oracle/scripts/cluvfy_checks.sh

Verifying Oracle Restart Integrity ...PASSED

Verification of Oracle Restart integrity was successful.

CVU operation performed:      Oracle Restart integrity
Date:                         Jul 15, 2019 11:26:15 PM
CVU home:                     /u01/app/18.0.0/grid/
User:                         oracle

Verifying Physical Memory ...
  Node Name     Available                 Required                  Status
  ------------  ------------------------  ------------------------  ----------
  dbserver      14.5286GB (1.523434E7KB)  8GB (8388608.0KB)         passed
Verifying Physical Memory ...PASSED

... output truncated for brevity

Verifying Users With Same UID: 0 ...PASSED
Verifying Root user consistency ...
  Node Name                             Status
  ------------------------------------  ------------------------
  dbserver                              passed
Verifying Root user consistency ...PASSED

Verification of system requirement was successful.

CVU operation performed:      system requirement
Date:                         Jul 15, 2019 11:26:26 PM
CVU home:                     /u01/app/18.0.0/grid/
User:                         oracle
```

### Patching

You can apply Oracle Release Update (RU) or Patch Set Update (PSU) patches to
both the Grid Infrastructure and Database homes by using the
`apply-patch.sh` script of the toolkit.

A digest of the required patch files, including checksum hashes is provided in
the file `oracle-swlib.csv`.

To apply patches, you need to specify the location of the software library. You
can optionally specify the base database version, the release to patch to, the
database name, the staging location, and other optional parameters.

Example:

```bash
$ ./apply-patch.sh --help
        Usage: apply-patch.sh
         --ora-swlib-bucket <value>
         --inventory-file <value>
         [ --ora-version <value> ]
         [ --ora-release <value> ]
         [ --ora-swlib-path <value> ]
         [ --ora-staging <value> ]
         [ --ora-db-name <value> ]
         [ --help ]
         [ --validate ]
         -- [parameters sent to ansible]

$ ./apply-patch.sh \
  --ora-swlib-bucket gs://oracle-software \
  --ora-swlib-path /u02/oracle_install \
  --ora-staging /u02/oracle_install \
  --ora-version 19.3.0.0.0 \
  --ora-release 19.6.0.0.200114 \
    --inventory-file inventory_files/inventory_toolkit-db2_19.3.0.0.0_ORCL

Running with parameters from command line or environment variables:

ORA_DB_NAME=ORCL
ORA_RELEASE=19.6.0.0.200114
ORA_STAGING=/u02/oracle_install
ORA_SWLIB_BUCKET=gs://oracle-software
ORA_SWLIB_PATH=/u02/oracle_install
ORA_VERSION=19.3.0.0.0

Ansible params: -i inventory_files/inventory_toolkit-db2_19.3.0.0.0_ORCL
Found Ansible at /usr/bin/ansible-playbook
Running Ansible playbook: /usr/bin/ansible-playbook -i inventory_files/inventory_toolkit-db2_19.3.0.0.0_ORCL   patch.yml

PLAY [OPatch Restart patch] ****************************************************

TASK [Gathering Facts] *********************************************************
ok: [toolkit-db2]

TASK [Verify Ansible meets the version requirements] ********************************************************************************
ok: [toolkit-db2] => {
    "changed": false,
    "msg": "Ansible version is 2.9.6, continuing"
}

TASK [patch : Update OPatch in GRID_HOME]

... <output truncated for brevity >
```

### Patching RAC databases

The patching process for RAC databases is based on applying the OJVM+GI RU
"combo patches", which contain all necessary Release Update (RU) patches for
both the GI and RDBMS homes, as well as the Oracle Java Virtual Machine (OJVM)
database patches.

All GI patching is implemented using the `opatchauto` utility run by the root
user from the GI home and, therefore, if the GI and RDBMS homes are of the same
major release, patches both the GI and RDBMS homes in a single step.

By default, if RAC GI and RDBMS homes are of the same base release, the
**install-oracle.sh **script applies the latest RU/PSU patch to both.

You can skip all RU/PSU patching steps and install only the base software by
specifying the command line option `--no-patch`. You can then apply patches
separately later, either manually or by using the toolkit.

Alternatively, you can apply RAC GI and RDBMS patches independently from the
base software installations by using the script `apply-patch.sh`. This script
also allows you apply patches with more granularity.

The list of RU/PSU patches to apply are defined by the `gi_patches` and
`rdbms_patches` variables. By default, both are specified in the
`roles/common/defaults/main.yml` Ansible file. For each major Oracle release,
you can specify multiple versions from the various quarterly releases When you
install by using `install-oracle.sh`, the toolkit uses the most recent patch
version.

When creating a database, if the RDBMS home software is no longer at the base
release because it was patched during installation, the toolkit uses the Oracle
`datapatch` utility to apply patches at the database level, which is known as _SQL
level patching_.

# BMS RAC install with latest RU

The following example RAC installation command applies the PSU/RU patches, which
is the default behavior:

```bash
./install-oracle.sh \
  --ora-swlib-bucket gs://oracle-software \
  --instance-ssh-key '~/.ssh/id_rsa' \
  --instance-ssh-user dba-user \
  --ora-swlib-path /u01/oracle_install \
  --ora-staging /u01/oracle_install \
  --backup-dest "+DATA" \
  --ora-version 19.3.0.0.0 \
  --ora-swlib-type gcs \
  --compatible-rdbms "11.2.0.4.0" \
  --ora-asm-disks bms_asm.json \
  --ora-data-mounts bms_mounts.json \
  --cluster-type RAC \
  --cluster-config bms_cluster.json \
  --ora-reco-diskgroup DATA \
  --ora-db-name ORCL
```

<<<<<<< HEAD
If you do not specify a value on the **--compatible-rdbms** parameter, the
"rdbms compatibility" of the ASM disk group is set to the major version level
that is defined on the **--ora-version** parameter. Note: "19.0.0.0.0" is used
for Oracle 19c, not 19.3.0.0.0 due to issues with the DBCA utility.
=======
If you do not specify a value on the `--compatible-rdbms` parameter, the
RDBMS compatibility of the ASM disk group is set to the major version level
that is defined on the `--ora-version` parameter.
>>>>>>> 0612fa7c

To patch RAC databases, the toolkit performs the following actions:

1. Stops the RAC databases in their homes by using the "stop home" option
   from the master node.
1. Stops TFA.
1. Kills the `asmcmd` daemon processes.
1. Executes `opatchauto apply`, patching both nodes.
1. Restarts the services, including `start home`.
1. On the master node only, runs the `datapatch` utility over several
   iterations to resolve any PDB invalid states.

Regardless of which script is used, the specifics about which patch files to
use, such as the file names of the source media, patch paths, and the software
versions, are taken from the `gi_patches` and `rdbms_patches` environment
variables. The defaults for these variables are defined in the
`roles/common/defaults/main.yml` Ansible file. You can override the default
values or specify patches that are not included in the
`roles/common/defaults/main.yml` file in a properly structured JSON file that
you reference on the `--extra-vars` Ansible argument.

The following example shows a YAML file that contains patch specifications for
both the GI and RDBMS software:

```yaml
gi_patches:
  - { category: "RU", base: "19.3.0.0.0", release: "19.7.0.0.200414", patchnum: "30783556", patchfile: "p30783556_190000_Linux-x86-64.zip", patch_subdir: "/30899722", prereq_check: FALSE, method: "opatchauto apply", ocm: FALSE, upgrade: FALSE }

rdbms_patches:
  - { category: "RU_Combo", base: "19.3.0.0.0", release: "19.7.0.0.200414", patchnum: "30783556", patchfile: "p30783556_190000_Linux-x86-64.zip", patch_subdir: "/30805684", prereq_check: TRUE, method: "opatch apply", ocm: FALSE, upgrade: TRUE }
<<<<<<< HEAD
=======

The following example shows the specification of the JSON file by using the
`--extra-vars` Ansible parameter:
>>>>>>> 0612fa7c
```

The following example shows the specification of the YAML file by using the
**--extra-vars** Ansible parameter:

```bash
./install-oracle.sh \
  --ora-swlib-bucket gs://oracle-software \
  --instance-ssh-key '~/.ssh/id_rsa' \
  --instance-ssh-user dba-user \
  --ora-swlib-path /u01/oracle_install \
  --ora-staging /u01/oracle_install \
  --backup-dest "+DATA" \
  --ora-version 19.3.0.0.0 \
  --ora-swlib-type gcs \
  --compatible-rdbms "11.2.0.4.0" \
  --ora-asm-disks bms_asm.json
  --ora-data-mounts bms_mounts.json \
  --cluster-type RAC \
  --cluster-config bms_cluster.json \
  --ora-reco-diskgroup DATA \
  --ora-db-name ORCL \
  -- "--extra-vars @patches.yaml"
```

Note: you can use the `--extra-vars` Ansible parameter to specify other things
besides a JSON file that contains patch details, such as specifying other
optional or ad-hoc Ansible run-time parameters.

To apply additional granularity for patches when you use the `apply-patch.sh`
script use the `--ora-version` and `--ora-release` parameters to specify a
major Oracle version and a specific patch release level, respectively.

For example:

```bash
./apply-patch.sh \
  --ora-swlib-bucket gs://oracle-software \
  --inventory-file inventory_files/inventory_19.3.0.0.0_ORCL_RAC \
  --ora-version 19.3.0.0.0 \
  --ora-release 19.7.0.0.200414 \
  --ora-swlib-path /u01/oracle_install \
  --ora-staging /u01/oracle_install \
  --ora-db-name ORCL
  -- "--extra-vars @patches.json"
```

### Destructive Cleanup

If you need to uninstall the Oracle software, the Oracle software includes
uninstallation options, which are the recommended way to uninstall Oracle
software.

If necessary, you can use the script `cleanup-oracle.sh` to perform a
destructive or a brute-force clean-up of Oracle databases, services, and
software from a specified target database server. A brute-force clean-up takes
the following actions:

-  Kills all running Oracle services.
-  Deconfigures the Oracle Restart software.
-  Removes Oracle related directories and files.
-  Removes Oracle software owner users and groups.
-  Re-initializes ASM storage devices and uninstalls ASMlib if installed.
-  Reboots the server.

**Important**: a destructive cleanup permanently deletes the databases and any data they
contain. Any backups that are stored local to the server are also deleted. Backups
stored in Cloud Storage, Cloud Storage FUSE, or NFS devices are not affected by a
destructive cleanup.

**Recommendation**: provide a value for the role separation parameter, which
defaults to `TRUE`. On the `--inventory-file` parameter, specify the location
of the inventory file:

```bash
$ ./cleanup-oracle.sh --help
        Usage: cleanup-oracle.sh
          --ora-version <value>
          --inventory-file <value>
          --yes-i-am-sure
          [ --ora-role-separation <value> ]
          [ --help ]
```

Sample usage:

```bash
$ ./cleanup-oracle.sh \
  --ora-version 18.0.0.0.0 \
  --inventory-file ./inventory_files/inventory_oracledb1_18.0.0.0.0_ORCL \
  --yes-i-am-sure

Running with parameters from command line or environment variables:

INVENTORY_FILE=./inventory_files/inventory_oracledb1_18.0.0.0.0_ORCL
ORA_ROLE_SEPARATION=TRUE
ORA_VERSION=18.0.0.0.0

Ansible params:
Found Ansible at /usr/bin/ansible-playbook

Running Ansible playbook: /usr/bin/ansible-playbook -i ./inventory_files/inventory_oracledb1_18.0.0.0.0_ORCL  brute-cleanup.yml

PLAY [all] ************************************************************************************
... <output truncated for brevity>
```<|MERGE_RESOLUTION|>--- conflicted
+++ resolved
@@ -1998,16 +1998,9 @@
   --ora-db-name ORCL
 ```
 
-<<<<<<< HEAD
-If you do not specify a value on the **--compatible-rdbms** parameter, the
-"rdbms compatibility" of the ASM disk group is set to the major version level
-that is defined on the **--ora-version** parameter. Note: "19.0.0.0.0" is used
-for Oracle 19c, not 19.3.0.0.0 due to issues with the DBCA utility.
-=======
 If you do not specify a value on the `--compatible-rdbms` parameter, the
 RDBMS compatibility of the ASM disk group is set to the major version level
 that is defined on the `--ora-version` parameter.
->>>>>>> 0612fa7c
 
 To patch RAC databases, the toolkit performs the following actions:
 
@@ -2038,12 +2031,6 @@
 
 rdbms_patches:
   - { category: "RU_Combo", base: "19.3.0.0.0", release: "19.7.0.0.200414", patchnum: "30783556", patchfile: "p30783556_190000_Linux-x86-64.zip", patch_subdir: "/30805684", prereq_check: TRUE, method: "opatch apply", ocm: FALSE, upgrade: TRUE }
-<<<<<<< HEAD
-=======
-
-The following example shows the specification of the JSON file by using the
-`--extra-vars` Ansible parameter:
->>>>>>> 0612fa7c
 ```
 
 The following example shows the specification of the YAML file by using the
