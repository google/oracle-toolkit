# Copyright 2020 Google LLC
#
# Licensed under the Apache License, Version 2.0 (the "License");
# you may not use this file except in compliance with the License.
# You may obtain a copy of the License at
#
#      http://www.apache.org/licenses/LICENSE-2.0
#
# Unless required by applicable law or agreed to in writing, software
# distributed under the License is distributed on an "AS IS" BASIS,
# WITHOUT WARRANTIES OR CONDITIONS OF ANY KIND, either express or implied.
# See the License for the specific language governing permissions and
# limitations under the License.

---
- hosts: dbasm
  remote_user: "{{ oracle_user }}"
  become: true
  become_user: root
  pre_tasks:
    - name: Verify that Ansible on control node meets the version requirements
      assert:
        that: "ansible_version.full is version_compare('2.8', '>=')"
        fail_msg: "You must update Ansible to at least 2.8 to use these playbooks"
        success_msg: "Ansible version is {{ ansible_version.full }}, continuing"
       
    - name: Ensure swlib directory exists
      file:
        path: "{{ swlib_unzip_path }}"
        state: directory
        owner: "{{ oracle_user | default('oracle') }}"
        group: "{{ oracle_group | default('oinstall') }}"
        mode: "0755"
      become: true
      tags: always
        
    # Include common role for Oracle Home validation
    - name: Include common tasks
      include_role:
        name: common
        tasks_from: validate-oracle-home
      tags: always
      
    # Memory settings are now handled centrally in group_vars/all.yml
    - name: Display memory settings
      debug:
        msg: "Using memory settings: SGA_TARGET={{ sga_target }}, PGA_AGGREGATE_TARGET={{ pga_aggtar }}, MEMORY_PERCENT={{ memory_pct }}%"
      tags: always
      
    # Retrieve create_listener variable value
    - name: Check if listener creation is required
      set_fact:
        create_listener: "{{ lookup('env', 'CREATE_LISTENER')|lower|default('false') }}"
      tags: always
    
    # Set container_db from environment if provided
    - name: Set container_db from environment
      set_fact:
        db_container_flag: "{{ lookup('env', 'DB_CONTAINER_FLAG')|lower|default('false') }}"
      tags: always
      
  tasks:
    - name: Check for listener service on configured port
      shell: |
        netstat -lntp | grep -w {{ listener_port | default('1521') }} || true
      become: true
      register: listener_check
      changed_when: false
      failed_when: false
      tags: lsnr-check
    
    - name: Check listener status with lsnrctl
      become: true
      become_user: "{{ oracle_user }}"
      shell: |
        export ORACLE_HOME={{ oracle_home }}
        export PATH=$ORACLE_HOME/bin:$PATH
        lsnrctl status | grep -i "listening on" || echo "NO_LISTENER"
      register: lsnrctl_check
      changed_when: false
      failed_when: false
      tags: lsnr-check
      
    - name: Check if listener exists
      set_fact:
        listener_exists: "{{ listener_check.stdout != '' or lsnrctl_check.stdout != 'NO_LISTENER' }}"
      tags: lsnr-check

    - name: Display listener status
      debug:
        msg: >
          {% if listener_exists %}
          Listener appears to be running. New database will register with existing listener.
          {% else %}
          No listener detected. Will create one automatically.
          {% endif %}
      tags: lsnr-check
      
    # Set create_listener to true if listener doesn't exist
    - name: Set listener creation flag
      set_fact:
        create_listener: "{{ not listener_exists }}"
      tags: lsnr-check
      
    - include_role:
        name: lsnr-create
      when: create_listener | bool
      tags: lsnr-create

    - include_role:
        name: "{{ role_item }}"
        tasks_from: main
      loop:
        - db-create
        - db-adjustments
        - db-backups
        - validation-scripts
      loop_control:
        loop_var: role_item
      when:
        - create_db | bool
        - cluster_type != "RAC"
        - lookup('env', 'PRIMARY_IP_ADDR') is not defined or lookup('env', 'PRIMARY_IP_ADDR') | length == 0
      tags: primary-db

    - include_role:
        name: db-copy
        tasks_from: active-copy
      when:
        - create_db | bool
        - cluster_type != "RAC"
        - lookup('env', 'PRIMARY_IP_ADDR') is defined
        - lookup('env', 'PRIMARY_IP_ADDR') | length > 0
      tags: active-duplicate

    - include_role:
        name: dg-config
        tasks_from: main
<<<<<<< HEAD
      when: cluster_type == "DG"
      tags: dg-create
=======
      when:
        - cluster_type == "DG"
      tags: dg-create

    - name: Configure control file autobackup format
      shell: |
        export ORACLE_HOME={{ oracle_home }}
        export PATH=$ORACLE_HOME/bin:$PATH
        
        # Standardize the recovery destination format for control file autobackup
        if [[ "{{ reco_destination }}" == "/"* ]]; then
          # Filesystem path - no prefix needed
          RECO_DEST_FINAL="{{ reco_destination }}"
        else
          # ASM destination - add + if not already present
          if [[ "{{ reco_destination }}" == "+"* ]]; then
            RECO_DEST_FINAL="{{ reco_destination }}"
          else
            RECO_DEST_FINAL="+{{ reco_destination }}"
          fi
        fi
        
        # Always ensure %F format specifier is included for both filesystem and ASM
        AUTOBACKUP_FORMAT="${RECO_DEST_FINAL}/{{ oracle_sid }}/%F"
        
        $ORACLE_HOME/bin/sqlplus / as sysdba <<EOF
        CONFIGURE CONTROLFILE AUTOBACKUP FORMAT FOR DEVICE TYPE DISK TO '${AUTOBACKUP_FORMAT}';
        EOF
      environment:
        ORACLE_HOME: "{{ oracle_home }}"
        PATH: "{{ oracle_home }}/bin:{{ ansible_env.PATH }}"
>>>>>>> 253f87ae
<|MERGE_RESOLUTION|>--- conflicted
+++ resolved
@@ -136,12 +136,7 @@
     - include_role:
         name: dg-config
         tasks_from: main
-<<<<<<< HEAD
       when: cluster_type == "DG"
-      tags: dg-create
-=======
-      when:
-        - cluster_type == "DG"
       tags: dg-create
 
     - name: Configure control file autobackup format
@@ -170,5 +165,4 @@
         EOF
       environment:
         ORACLE_HOME: "{{ oracle_home }}"
-        PATH: "{{ oracle_home }}/bin:{{ ansible_env.PATH }}"
->>>>>>> 253f87ae
+        PATH: "{{ oracle_home }}/bin:{{ ansible_env.PATH }}"