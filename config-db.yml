--- conflicted
+++ resolved
@@ -58,17 +58,11 @@
     - include_role:
         name: dg-config
         tasks_from: main
-<<<<<<< HEAD
-      when:
-        - cluster_type == "DG"
+      when: cluster_type == "DG"
       tags: dg-create
 
     - include_role:
         name: dg-config
         tasks_from: dg_mode
       when: cluster_type == "DG"
-      tags: dg-create,dg-mode
-=======
-      when: cluster_type == "DG"
-      tags: dg-create
->>>>>>> 6c5df1fc
+      tags: dg-create,dg-mode